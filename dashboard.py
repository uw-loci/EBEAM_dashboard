--- conflicted
+++ resolved
@@ -14,29 +14,6 @@
     ("Interlocks", 0, 1916, 41),
     
     # Row 1
-<<<<<<< HEAD
-    ("Oil System", 1, 50, 150),
-    # ("Visualization Gas Control", 2, 50, 150),
-    ("Energy", 1, None, None),
-    
-    # Row 2
-    # ("Beam Extraction", 1, None, None),
-    ("Vacuum System", 2, 150, 300),
-    ("Beam Controller", 2, None, None),
-    # ("Beam Pulse", 2, None, None),
-    ("Main Control", 2, 50, 300),
-    
-    # Row 3
-    # ("Setup Script", 3, None, 25),
-    # ("High Voltage Warning", 3, None, 25),
-    
-    # Row 4
-    ("Process Monitor", 3, 250, 450),
-    ("Cathode Heating", 3, 980, 450),
-
-    # Row 5
-    ("Machine Status", 4, None, 50)
-=======
     ("Oil System", 1, 604, 130),
     ("Beam Steering", 1, 778, 130),
     ("Beam Energy", 1, 528, 130),
@@ -53,7 +30,6 @@
 
     # Row 5
     ("Machine Status", 4, 1916, 38)
->>>>>>> cd4376dd
 ]
 
 class EBEAMSystemDashboard:
@@ -147,20 +123,12 @@
             if title == "Messages Frame":
                 continue
             self.frames[title] = frame
-<<<<<<< HEAD
-            # if title == "Setup Script":
-            #     SetupScripts(frame)
-=======
             self.rows[row].add(frame, stretch='always')
->>>>>>> cd4376dd
             if title == "Main Control":
                 self.create_main_control_notebook(frame)
 
         self.rows[3].add(self.messages_frame.frame, stretch='always')
-<<<<<<< HEAD
-=======
         self.frames['Messages Frame'] = self.messages_frame.frame
->>>>>>> cd4376dd
 
     def create_main_control_notebook(self, frame):
         notebook = ttk.Notebook(frame)
@@ -178,9 +146,6 @@
 
         # Script dropdown
         self.create_script_dropdown(main_frame)
-
-        main_frame = ttk.Frame(main_tab, padding="10")
-        main_frame.pack(fill=tk.BOTH, expand=True)
 
         config_frame = ttk.Frame(config_tab, padding="10")
         config_frame.pack(fill=tk.BOTH, expand=True)
@@ -324,13 +289,6 @@
                 logger=self.logger,
                 active = self.machine_status_frame.MACHINE_STATUS
             ),
-<<<<<<< HEAD
-            # 'Visualization Gas Control': subsystem.VisualizationGasControlSubsystem(
-            #     self.frames['Visualization Gas Control'], 
-            #     logger=self.logger
-            # ),
-=======
->>>>>>> cd4376dd
             'Interlocks': subsystem.InterlocksSubsystem(
                 self.frames['Interlocks'],
                 com_ports = self.com_ports['Interlocks'],
@@ -355,11 +313,7 @@
 
     def create_messages_frame(self):
         """Create a scrollable frame for displaying system messages and errors."""
-<<<<<<< HEAD
-        self.messages_frame = MessagesFrame(self.rows[3])
-=======
         self.messages_frame = MessagesFrame(self.rows[3], width = frames_config[-2][2], height = frames_config[-2][3])
->>>>>>> cd4376dd
         self.logger = self.messages_frame.logger
 
     def create_machine_status_frame(self):
