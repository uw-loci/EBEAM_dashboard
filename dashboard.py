--- conflicted
+++ resolved
@@ -9,10 +9,6 @@
 from usr.panel_config import save_pane_states, load_pane_states, saveFileExists
 import serial.tools.list_ports
 
-<<<<<<< HEAD
-# Only have the interlocks at the top of the display
-=======
->>>>>>> 295fc131
 # title, row, width, height
 frames_config = [
     ("Interlocks", 0, None, 2),  # Moved to the top row
@@ -28,9 +24,25 @@
     ("High Voltage Warning", 3, None, 25),
     ("Environmental", 4, 150, 450),
     ("Cathode Heating", 4, 960, 450),
+    ("Interlocks", 0, None, 2),  # Moved to the top row
+    ("Oil System", 1, 50, 150),
+    ("Visualization Gas Control", 2, 50, 150),
+    ("System Checks", 1, None, None),
+    ("Beam Extraction", 1, None, None),
+    ("Vacuum System", 2, 150, 300),
+    ("Deflection Monitor", 2, None, None),
+    ("Beam Pulse", 2, None, None),
+    ("Main Control", 2, 50, 300),
+    ("Setup Script", 3, None, 25),
+    ("High Voltage Warning", 3, None, 25),
+    ("Environmental", 4, 150, 450),
+    ("Cathode Heating", 4, 960, 450),
 ]
 
 class EBEAMSystemDashboard:
+    PORT_INFO = {
+        "AD0K0ZIEA" : "Interlocks"
+    }
     PORT_INFO = {
         "AD0K0ZIEA" : "Interlocks"
     }
@@ -38,11 +50,9 @@
         self.root = root
         self.com_ports = com_ports
         self.set_com_ports = set(serial.tools.list_ports.comports())
-<<<<<<< HEAD
-
-=======
+
+        self.set_com_ports = set(serial.tools.list_ports.comports())
         
->>>>>>> 295fc131
         self.root.title("EBEAM Control System Dashboard")
 
         # if save file exists call it and open it
@@ -68,11 +78,10 @@
         # Set up different subsystems within their respective frames
         self.create_subsystems()
 
-<<<<<<< HEAD
         # starts the constant check for the avavilbe com ports
-=======
+        self._check_for_port_changes()
+
         # start constant check for available COM ports
->>>>>>> 295fc131
         self._check_for_port_changes()
 
     def setup_main_pane(self):
@@ -96,6 +105,8 @@
             else:
                 frame = tk.Frame(borderwidth=1, relief="solid")
             self.rows[row].add(frame, stretch='always')
+            if title != "Interlocks":
+                self.add_title(frame, title)
             if title != "Interlocks":
                 self.add_title(frame, title)
             self.frames[title] = frame
@@ -185,6 +196,11 @@
         for i in range(len(frames_config)):
             if frames_config[i][0] in savedData:
                 frames_config[i] = (frames_config[i][0], frames_config[i][1], savedData[frames_config[i][0]][0],savedData[frames_config[i][0]][1])
+        savedData = load_pane_states()
+
+        for i in range(len(frames_config)):
+            if frames_config[i][0] in savedData:
+                frames_config[i] = (frames_config[i][0], frames_config[i][1], savedData[frames_config[i][0]][0],savedData[frames_config[i][0]][1])
 
     def create_log_level_dropdown(self, parent_frame):
         log_level_frame = ttk.Frame(parent_frame)
@@ -220,6 +236,10 @@
                 logger=self.logger
             ),
             'Interlocks': subsystem.InterlocksSubsystem(
+                self.frames['Interlocks'],
+                com_ports = self.com_ports['Interlocks'],
+                logger=self.logger,
+                frames = self.frames
                 self.frames['Interlocks'],
                 com_ports = self.com_ports['Interlocks'],
                 logger=self.logger,
@@ -227,6 +247,7 @@
             ),
             'Oil System': subsystem.OilSubsystem(
                 self.frames['Oil System'],
+                self.frames['Oil System'],
                 logger=self.logger
             ), 
             'Cathode Heating': subsystem.CathodeHeatingSubsystem(
@@ -240,6 +261,8 @@
         """Create a frame for displaying messages and errors."""
         self.messages_frame = MessagesFrame(self.rows[4])
         self.rows[4].add(self.messages_frame.frame, stretch='always')
+        self.messages_frame = MessagesFrame(self.rows[4])
+        self.rows[4].add(self.messages_frame.frame, stretch='always')
         self.logger = self.messages_frame.logger
 
     def create_com_port_frame(self, parent_frame):
@@ -253,6 +276,7 @@
         self.port_selections = {}
         self.port_dropdowns = {}
 
+        for subsystem in ['VTRXSubsystem', 'CathodeA PS', 'CathodeB PS', 'CathodeC PS', 'TempControllers', 'Interlocks']:
         for subsystem in ['VTRXSubsystem', 'CathodeA PS', 'CathodeB PS', 'CathodeC PS', 'TempControllers', 'Interlocks']:
             frame = ttk.Frame(self.com_port_menu)
             frame.pack(fill=tk.X, padx=5, pady=2)
@@ -263,10 +287,7 @@
             dropdown.pack(side=tk.RIGHT)
             self.port_dropdowns[subsystem] = dropdown
 
-<<<<<<< HEAD
-
-=======
->>>>>>> 295fc131
+
     def _check_for_port_changes(self):
         """
         Compares the current available comports to the last set
@@ -306,16 +327,20 @@
             raise ValueError("_update_com_ports was called with invalid args")
         strPort = port.device if port != None else None
         if subsystem in self.subsystems.keys():
-<<<<<<< HEAD
+            if subsystem == "Interlocks" or subsystem == "Vacuum System":
+                self.subsystems[subsystem].update_com_port(strPort)
+            #TODO: Need to add Vacuum system and Cathode Heating
+            
+    def _update_com_ports(self, subsystem, port):
+        """
+        Calls to update subsystems with change in comport
+        """
+        if subsystem == None:
+            raise ValueError("_update_com_ports was called with invalid args")
+        strPort = port.device if port != None else None
+        if subsystem in self.subsystems.keys():
             if subsystem == "Interlocks":
                 self.subsystems[subsystem].update_com_port(strPort)
             #TODO: Need to add Vacuum system and Cathode Heating
             
         self.logger.info(f"COM ports updated: {self.com_ports}")
-=======
-            if subsystem == "Interlocks" or subsystem == "Vacuum System":
-                self.subsystems[subsystem].update_com_port(strPort)
-            #TODO: Need to add Vacuum system and Cathode Heating
-            
-        self.logger.info(f"COM ports updated: {self.com_ports}")
->>>>>>> 295fc131
