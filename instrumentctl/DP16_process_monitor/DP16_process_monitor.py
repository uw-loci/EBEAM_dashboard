--- conflicted
+++ resolved
@@ -151,17 +151,11 @@
                     )
 
                     if not status.isError():
-<<<<<<< HEAD
                         self.logger.debug(f"Status for unit {unit}: {status.registers[0]}")
 
                         if status.registers[0] == 6: # Normal operation
                             # Read the Temperature
                             response = self.client.read_holding_registers(
-=======
-                        time.sleep(.2)
-                        if status.registers[0] == 6:
-                            response = self.client.read_holding_registers( # Read the Temperature
->>>>>>> 37090649
                                 address=self.PROCESS_VALUE_REG,
                                 count=2, # for 32 bit float
                                 slave=unit
