import serial
import threading
import time
import queue
from utils import LogLevel

class PowerSupply9104:
    MAX_RETRIES = 3 # 9104 display display reading attempts

    def __init__(self, port, baudrate=9600, timeout=0.5, logger=None, debug_mode=False):
        self.port = port
        self.baudrate = baudrate
        self.timeout = timeout
        self.logger = logger
        self.debug_mode = debug_mode
        # self.serial_lock = threading.Lock()
        self.setup_serial()
        self.stop_event = threading.Event()  # Stop flag for threads
        self.ramp_thread = None  # Track the ramping thread
<<<<<<< HEAD

        self._ramp_log_queue = queue.Queue(maxsize=100) # Queue for ramping log messages
=======
>>>>>>> e14310c5

    def setup_serial(self):
        try:
            self.ser = serial.Serial(self.port, self.baudrate, timeout=self.timeout)
            self.log(f"Serial connection established on {self.port}", LogLevel.INFO)
            self.flush_serial()
        except serial.SerialException as e:
            self.log(f"Error opening serial port {self.port}: {e}", LogLevel.ERROR)
            self.ser = None
 
    def update_com_port(self, new_port):
        self.log(f"Updating COM port from {self.port} to {new_port}", LogLevel.INFO)
        
        # Close existing serial connection if it exists
        if self.ser is not None:
            self.ser.close()
            self.ser = None

        self.port = new_port
        self.setup_serial()

        if self.ser is not None:
            self.log(f"Successfully updated COM port to {new_port}", LogLevel.INFO)
        else:
            self.log(f"Failed to establish connection on new port {new_port}", LogLevel.ERROR)

    def is_connected(self):
        return self.ser is not None and self.ser.is_open

    def flush_serial(self):
        if self.ser and self.ser.is_open:
<<<<<<< HEAD
            with self.serial_lock:
                self.log("Flushing serial input buffer", LogLevel.DEBUG)
                self.ser.reset_input_buffer()
=======
            self.log("Flushing serial input buffer", LogLevel.DEBUG)
            self.ser.reset_input_buffer()
>>>>>>> e14310c5
        else:
            self.log("Serial port is not open. Cannot flush.", LogLevel.WARNING)

    def send_command(self, command):
        """Send a command to the power supply and read the response."""
<<<<<<< HEAD
        with self.serial_lock:
            try: 
                self.push_ramp_log(f"Sending command: {command}", LogLevel.DEBUG)
                self.ser.write(f"{command}\r\n".encode())
                
                response = self.ser.read_until(b'\r').decode()
=======
        # with self.serial_lock:
        try:
            self.flush_serial()
            
            self.log(f"Sending command: {command}", LogLevel.DEBUG)
            self.ser.write(f"{command}\r\n".encode())
            
            response = self.ser.read_until(b'\r').decode()
>>>>>>> e14310c5

            if 'OK' not in response:
                additional = self.ser.read_until(b'\r').decode().strip()
                response = f"{response}\r{additional}"

<<<<<<< HEAD
                if not response:
                    raise ValueError("No response received from 9104 supply")
                if 'OK' not in response:
                    self.push_ramp_log(f"Acknowledgement not in 9104 supply response")

                self.push_ramp_log(f"Response: {response}", LogLevel.DEBUG)
                    
                return response.strip()
            except serial.SerialException as e:
                self.push_ramp_log(f"Serial error: {e}", LogLevel.ERROR)
                return None
            except ValueError as e:
                self.push_ramp_log(f"Error processing response for command '{command}': {str(e)}", LogLevel.ERROR)
                return None
            except Exception as e:
                self.push_ramp_log(f"Critical Error", LogLevel.ERROR)
                return None
=======
            if not response:
                raise ValueError("No response received from 9104 supply")
            if 'OK' not in response:
                self.log(f"Acknowledgement not in 9104 supply response")

            self.log(f"Response: {response}", LogLevel.DEBUG)
                
            return response.strip()
        except serial.SerialException as e:
            self.log(f"Serial error: {e}", LogLevel.ERROR)
            return None
        except ValueError as e:
            self.log(f"Error processing response for command '{command}': {str(e)}", LogLevel.ERROR)
            return None
        except Exception as e:
            self.log(f"Critical Error", LogLevel.ERROR)
>>>>>>> e14310c5

    def set_output(self, state):
        """Set the output on/off."""
        """ Expected return value: OK[CR] """
        
        voltage, _ = self.get_settings(3)
        
        if not self.validate_voltage(voltage):
            self.log(f"Cannot switch on output. Check voltage vs. OVP", LogLevel.ERROR)
            return False
        else:
            command = f"SOUT{state}"
            response = self.send_command(command)
            self.log(f"Set output to {state}: {response}", LogLevel.DEBUG)
            return response and "OK" in response

    def get_output_status(self):
        """Get the output status."""
        """ Example return value: 0[CR]OK[CR] """
        command = "GOUT"
        return self.send_command(command)

    def set_voltage(self, preset, voltage):
        """Set the output voltage. Assumes input voltage is in a form such as: 5.00"""
        """ Expected return value: OK[CR] """
        formatted_voltage = int(voltage * 100)
        
        # Voltage must be less than OVP!
        is_voltage_valid = self.validate_voltage(voltage)
        
        # If voltage is not valid, do not set the voltage. Could lead to errors otherwise.
        if not is_voltage_valid:
            self.push_ramp_log(f"Voltage not set. Voltage must be less than OVP!", LogLevel.ERROR)
            return False
        command = f"VOLT {preset}{formatted_voltage:04d}"
    
        response = self.send_command(command)
        
<<<<<<< HEAD
        self.push_ramp_log(f"Raw command sent to preset {preset}: {command}", LogLevel.DEBUG)
        if response and response.strip().startswith("OK"):
            self.push_ramp_log(f"Voltage set to {voltage:.2f}V for preset {preset}: {response}", LogLevel.INFO)
=======
        self.log(f"Raw command sent to preset {preset}: {command}", LogLevel.DEBUG)
        if response and response.strip().startswith("OK"):
            self.log(f"Voltage set to {voltage:.2f}V for preset {preset}: {response}", LogLevel.INFO)
>>>>>>> e14310c5
            return True
        else:
            error_message = "No response" if response is None else response
            self.push_ramp_log(f"Error setting voltage: {error_message}", LogLevel.ERROR)
            return False
        
    def validate_voltage(self, voltage):
        """Check if the voltage is less than the OVP."""
        ovp = self.get_over_voltage_protection()
        if ovp is None:
            self.push_ramp_log("Could not validate voltage. OVP unavailable.", LogLevel.ERROR)
            return False
        if voltage > ovp:
            self.push_ramp_log(f"Voltage {voltage:.2f}V is greater than OVP {ovp:.2f}V", LogLevel.ERROR)
            return False
        return True
    
    def set_current(self, preset, current):
        """Set the output current."""
        """ Expected return value: OK[CR] """
        formatted_current = int(current * 100)
        command = f"CURR {preset}{formatted_current:04d}"
        response = self.send_command(command)
        if response and response.strip() == "OK":
            self.log(f"Current set to {current:.2f}A for preset {preset}: {response}", LogLevel.INFO)
            return True
        else:
            error_message = "No response" if response is None else response
            self.log(f"Error setting current: {error_message}", LogLevel.ERROR)
            return False

    def ramp_voltage(self, target_voltage, step_size=0.02, step_delay=2.0, preset=3, callback=None):
        """
        Slowly ramp the voltage to the target voltage at the specified ramp rate.
        Runs in a separate thread to avoid blocking the GUI
        
        Args:
            target_voltage (float): The target voltage to reach in volts.
            ramp_rate (float): The rate at which to change the voltage in volts per second.
            callback (function): Optional function to call when ramping is complete.
        """        
        if self.ramp_thread and self.ramp_thread.is_alive():
            self.log("Ramping already in progress. Aborting new ramp request.", LogLevel.WARNING)
            return

        self.stop_event.clear()  # Clear the stop flag before starting
        self.ramp_thread = threading.Thread(
            target=self._ramp_voltage_thread,
            args=(target_voltage, step_size, step_delay, preset, callback),
            daemon=True
        )
        try:
            self.ramp_thread.start()
            self.log(f"Ramping voltage to {target_voltage:.2f}V started.", LogLevel.INFO)
        except Exception as e:
            self.log(f"Error starting ramping thread: {str(e)}", LogLevel.ERROR)
            if callback:
                callback(False)

    def _ramp_voltage_thread(self, target_voltage, step_size, step_delay, preset, callback):
        """Main voltage ramping implementation."""
        try:
            # Get initial voltage
            voltage, _, _ = self.get_voltage_current_mode()
            if voltage is None:
                self.push_ramp_log(f"Could not get initial voltage reading, using 0V", LogLevel.WARNING)
                voltage = 0.0
                
            current_voltage = voltage
            self.push_ramp_log(f"Starting ramp from {current_voltage:.2f}V to {target_voltage:.2f}V", LogLevel.INFO)
            
            # Calculate steps
            voltage_difference = target_voltage - current_voltage
            num_steps = max(1, int(abs(voltage_difference) / step_size))
            voltage_step = voltage_difference / num_steps
            
            # Simple ramping loop
            for step in range(num_steps):
                if self.stop_event.is_set():  # Check if stop is requested
<<<<<<< HEAD
                    self.push_ramp_log("Ramping thread stopped.", LogLevel.INFO)
=======
                    self.log("Ramping thread stopped.", LogLevel.INFO)
>>>>>>> e14310c5
                    if callback:
                        callback(False)
                    return
            
                if not self.is_connected():
<<<<<<< HEAD
                    self.push_ramp_log("Connection lost during ramping. Aborting ramp.", LogLevel.ERROR)
=======
                    self.log("Connection lost during ramping. Aborting ramp.", LogLevel.ERROR)
>>>>>>> e14310c5
                    if callback:
                        callback(False)
                    return
            
                next_voltage = current_voltage + voltage_step
                if voltage_step > 0:
                    next_voltage = min(next_voltage, target_voltage)
                else:
                    next_voltage = max(next_voltage, target_voltage)
                
                # Set new voltage
                for attempt in range(self.MAX_RETRIES):
<<<<<<< HEAD
                    if self.stop_event.is_set():  # Check if stop is requested
                        self.push_ramp_log("Ramping thread stopped.", LogLevel.INFO)
                        if callback:
                            callback(False)
                        return
                    try:
                        if self.set_voltage(preset, next_voltage):
                            break # Success, exit retry loop
                        else:
                            self.push_ramp_log(f"Attempt: {attempt + 1} Failed to set voltage to {next_voltage:.2f}V.", LogLevel.WARNING)
                    except Exception as e:
                        self.push_ramp_log(f"Error during ramping step: {str(e)}. Retrying.", LogLevel.WARNING)
                        time.sleep(.1) # Short delay before retrying
                else:
                    self.push_ramp_log(f"Failed to set voltage to {next_voltage:.2f}V after {self.MAX_RETRIES} attempts. Aborting ramp.", LogLevel.ERROR)
=======
                    try:
                        if not self.set_voltage(preset, next_voltage):
                            self.log(f"Attempt: {attempt} Failed to set voltage to {next_voltage:.2f}V.", LogLevel.ERROR)

                    except Exception as e:
                        self.log(f"Error during ramping step: {str(e)}. Aborting ramp.", LogLevel.ERROR)
                        if callback:
                            callback(False)
                        return
                    
                if attempt > self.MAX_RETRIES:
                    self.log(f"Failed to set voltage to {next_voltage:.2f}V. Aborting ramp", LogLevel.ERROR)
>>>>>>> e14310c5
                    if callback:
                        callback(False)
                    return

                # Update tracking voltage without querying device
                current_voltage = next_voltage
                
                # Only log every few steps
                if step % 5 == 0:
                    self.push_ramp_log(f"Ramp progress: Step {step + 1}/{num_steps}, Setting {next_voltage:.2f}V", LogLevel.INFO)
                # Longer delay between steps
                time.sleep(step_delay)
            
            # Final verification after settling
            time.sleep(1.0)  # Extra settling time
            final_voltage, _, _ = self.get_voltage_current_mode()
            
            if final_voltage is not None:
                self.push_ramp_log(f"Ramp complete. Target: {target_voltage:.2f}V, Final: {final_voltage:.2f}V", LogLevel.INFO)
            else:
                self.push_ramp_log(f"Ramp complete but could not verify final voltage", LogLevel.WARNING)
                
            if callback:
                callback(True)
                
        except Exception as e:
            self.push_ramp_log(f"Error during voltage ramp: {str(e)}", LogLevel.ERROR)
            if callback:
                callback(False)
    '''
    Was implemented for potential fix, not needed for now.
    def stop_ramp(self, block=False, timeout=3.0) -> bool:
        """Stop the voltage ramping thread."""
        if self.ramp_thread and self.ramp_thread.is_alive():
            self.stop_event.set()
            if block:
                self.log("Waiting for ramping thread to finish...", LogLevel.INFO)
                self.ramp_thread.join(timeout=timeout)
            finished = not self.ramp_thread.is_alive()
            if finished:
                # reset thread interface
                self.ramp_thread = None
                self.stop_event.clear()
            else:
                self.log(f"Ramp thread still running after {timeout}s", LogLevel.WARNING)
            return finished      
        return True
    '''
    def push_ramp_log(self, msg, level=LogLevel.INFO):
        """Push a log message to the ramping log queue, preventing Tkinter threading issues."""
        try:
            if self._ramp_log_queue.full():
                self._ramp_log_queue.get_nowait()
            self._ramp_log_queue.put_nowait((msg, level))
        except queue.Full:
            pass  # prevents blocking if queue is full

    def get_ramp_log(self):
        """Get the ramping log messages."""
        try:
            return self._ramp_log_queue.get_nowait()
        except queue.Empty:
            return None

    def get_display_readings(self):
        """Get the display readings for voltage and current mode."""
        """ Example response: 050001000[CR]OK[CR] """
        # Example corresponds to 05.00V, 01.00A, supply in CV mode
        command = "GETD"
        self.log(f"Sent command:{command}", LogLevel.DEBUG)
        return self.send_command(command)
    
    def parse_getd_response(self, response):
        try:
            # Remove whitespace and split by 'OK'
            parts = response.replace('\r', '').replace('\n', '').split('OK')
            
            # Check if 'OK' is present in the response
            if len(parts) < 2:
                raise ValueError(f"Missing 'OK' in response: {response}")
            
            # The data should be in the first part
            data = parts[0].strip()
            data = data.lstrip('r')
            
            if len(data) != 9:
                raise ValueError(f"Invalid GETD data format: {data}")
                
            voltage = float(data[:4]) / 100.0
            current = float(data[4:8]) / 100.0
            mode = "CV Mode" if data[8] == "0" else "CC Mode"
            
            self.log(f"Parsed GETD response: {voltage:.2f}V, {current:.2f}A, {mode}", LogLevel.DEBUG)
            return voltage, current, mode
        except Exception as e:
            self.log(f"Error parsing GETD response: {response}. {e}", LogLevel.ERROR)
            return 0.0, 0.0, "Err"
    
    def set_over_voltage_protection(self, ovp_volts):
        """Set the over voltage protection value."""
        """ Expected response: OK[CR] """
        ovp_centivolts = int(ovp_volts * 100)
        command = f"SOVP{ovp_centivolts:04d}" # format as 4-digit string
        response = self.send_command(command)

        if response and "OK" in response:
            return True
        else:
            self.log(f"Failed to set OVP to {ovp_centivolts:04d}", LogLevel.DEBUG)
            return False

    def get_voltage_current_mode(self):
        """
        Extract voltage and current from the power supply reading.
        
        Returns:
        (voltage, current, mode)
        """
        for attempt in range(self.MAX_RETRIES):
            try:
                reading = self.get_display_readings()
<<<<<<< HEAD
                if not reading:
                    # Nothing came back - very likely no device on the port.
                    # Bail out immediately so the GUI thread is not blocked.
                    self.log(f"No data on GETD; skipping remaining retries", LogLevel.DEBUG)
=======

                if not reading:
                    # Nothing came back – very likely no device on the port.
                    # Bail out immediately so the GUI thread is not blocked.
                    self.log("No data on GETD; skipping remaining retries", LogLevel.DEBUG)
>>>>>>> e14310c5
                    break
                self.log(f"Raw GETD response (attempt {attempt + 1}): {reading}", LogLevel.DEBUG)
                voltage, current, mode = self.parse_getd_response(reading)
                if voltage is not None and current is not None:
                    if abs(voltage) < 0.001:
                        second_read = self.get_display_readings()
                        v2, c2, m2 = self.parse_getd_response(second_read)
                        if v2 is not None and abs(v2) > 0.001:
                            # overwrite with second read if it's nonzero
                            self.log(f"Replaced 9104 0.0 V reading with second read {v2:.2f} V", LogLevel.VERBOSE)
                            voltage, current, mode = v2, c2, m2
                    return voltage, current, mode
                self.log(f"Failed to get valid reading, attempt {attempt + 1}", LogLevel.WARNING)
                time.sleep(0.05)
            except Exception as e:
                self.log(f"Error getting voltage mode", LogLevel.ERROR)

        self.log(f"Failed to get valid reading, attempt {attempt + 1}", LogLevel.WARNING)
        return None, None, "Err"

    def set_over_current_protection(self, ocp_amps):
        """Set the over current protection value."""
        """ Expected response: OK[CR] """
        ocp_centiamps = int(ocp_amps * 100)
        
        command = f"SOCP{ocp_centiamps:04d}"
        response = self.send_command(command) 
        if response and "OK" in response:
            return True
        else:
            self.log(f"Failed to set OCP to {ocp_centiamps:04d}", LogLevel.DEBUG)
            return False

    def get_over_voltage_protection(self):
        """Get the upper limit of the output voltage."""
        """ Example response: 4220[CR]OK[CR] """
        # Example response corresponds to 42.20V
        command = "GOVP"
        response = self.send_command(command)

        for attempt in range(self.MAX_RETRIES):
            if "OK" in response:
                try:
                    # split the response and take the part before 'OK'
                    ovp_str = response.split('\r')[0]
                    # convert to integer, then to a float
                    ovp_volts = int(ovp_str) / 100.0
<<<<<<< HEAD
                    self.push_ramp_log(f"OVP value: {ovp_volts:.2f}")
                    return ovp_volts
                except (ValueError, IndexError) as e:
                    self.push_ramp_log(f"Error parsing OVP response: {response}. Error: {str(e)}", LogLevel.ERROR)
                    return None
            
        self.push_ramp_log("Failed to get OVP value", LogLevel.ERROR)
=======
                    self.log(f"OVP value: {ovp_volts:.2f}")
                    return ovp_volts
                except (ValueError, IndexError) as e:
                    self.log(f"Error parsing OVP response: {response}. Error: {str(e)}", LogLevel.ERROR)
                    return None
            
        self.log("Failed to get OVP value", LogLevel.ERROR)
>>>>>>> e14310c5
        return None


    def get_over_current_protection(self):
        """Get the upper limit of the output current."""
        """ Example response: 1020[CR]OK """
        # Example response corresponds to 10.20A
        command = "GOCP"
        response = self.send_command(command)
        if response:
            try:
                # Split the response and take the part before 'OK'
                ocp_str = response.split('\r')[0]
                # Convert to integer (centiamps) and then to float (amps)
                ocp_amps = int(ocp_str) / 100.0
                self.log(f"OCP value: {ocp_amps:.2f}A", LogLevel.DEBUG)
                return ocp_amps
            except (ValueError, IndexError) as e:
                self.log(f"Error parsing OCP response: {response}. Error: {str(e)}", LogLevel.ERROR)
                return None
        else:
            self.log("Failed to get OCP value", LogLevel.ERROR)
            return None

    def set_preset(self, preset, voltage, current):
        """Set the voltage and current for a preset."""
        """ Expected response: OK[CR] """
        command = f"SETD{preset}{voltage}{current}"
        return self.send_command(command)

    def get_settings(self, preset):
        """Get settings of a preset."""
        """ Example response: 05000100[CR]OK[CR] """
        # Example response corresponds to 5.00V and 1.00A
        command = f"GETS{preset}"
        response = self.send_command(command)

        if response and 'OK' in response:
            try:
                # extract the first part before 'OK' and remove whitespace
                settings_str = response.split('OK')[0].strip()
                if len(settings_str) == 8:
                    voltage = int(settings_str[:4]) / 100.0 # centivolts to volts
                    current = int(settings_str[4:]) / 100.0 # centiamps to amps
                    self.log(f"Preset {preset} settings - Voltage: {voltage:.2f}V, Current: {current:.2f}A", LogLevel.INFO)
                    return voltage, current
                else:
                    self.log(f"Invalid settings format: {settings_str}", LogLevel.ERROR)
            except ValueError as e:
                self.log(f"Error parsing settings: {str(e)}", LogLevel.ERROR)
        else:
            self.log(f"Failed to get settings for preset {preset}", LogLevel.ERROR)

        return None, None

    def get_preset_selection(self):
        """Get the current preset selection."""
        """ Example response: 3[CR]OK[CR] """
        # Example response corresponds to "normal" mode 3
        command = "GABC"
        self.log(f"Raw command sent: {command}", LogLevel.DEBUG)
        response = self.send_command(command)
        self.log(f"Raw response received: {response}", LogLevel.DEBUG)
        if response:
            try:
                preset = int(response.split('\r')[0])
                self.log(f"Current preset selection: {preset}", LogLevel.INFO)
                return preset
            except ValueError:
                self.log(f"Failed to parse preset selection from response: {response}", LogLevel.ERROR)
                return None
        else:
            self.log("Failed to get preset selection", LogLevel.ERROR)
            return None

    def set_preset_selection(self, preset):
        """Set the ABC select."""
        """ Expected response: OK[CR] """
        command = f"SABC{preset}"
        self.log(f"Raw command sent: {command}", LogLevel.DEBUG)
        response = self.send_command(command)
        self.log(f"Raw response received: {response}", LogLevel.DEBUG)
        if response and response.strip() == "OK":
            return True
        else:
            error_message = "No response" if response is None else response
            self.log(f"Error setting preset selection: {error_message}", LogLevel.WARNING)
            return False

    def get_delta_time(self, index):
        """Get delta time setting value."""
        command = f"GDLT{index}"
        return self.send_command(command)

    def set_delta_time(self, index, time):
        """Set delta time."""
        command = f"SDLT{index}{time:02}"
        return self.send_command(command)

    def get_sw_time(self):
        """Get SW time."""
        command = "GSWT"
        return self.send_command(command)

    def set_sw_time(self, sw_time):
        """Set SW time."""
        command = f"SSWT{sw_time:03}"
        return self.send_command(command)

    def run_sw(self, first, end):
        """Run SW running."""
        command = f"RUNP{first}{end}"
        return self.send_command(command)

    def stop_sw(self):
        """Stop SW running."""
        command = "STOP"
        return self.send_command(command)

    def disable_keyboard(self):
        """Disable keyboard."""
        command = "SESS"
        return self.send_command(command)

    def enable_keyboard(self):
        """Enable keyboard."""
        command = "ENDS"
        return self.send_command(command)

    def get_all_information(self):
        """Get all information from the power supply."""
        command = "GALL"
        return self.send_command(command)

    def configure_presets(self, setv1, seti1, swtime1, setv2, seti2, swtime2, setv3, seti3, swtime3):
        """Configure presets for voltage, current, and SW time."""
        command = f"SETM{setv1:04}{seti1:04}{swtime1:03}{setv2:04}{seti2:04}{swtime2:03}{setv3:04}{seti3:04}{swtime3:03}"
        return self.send_command(command)
    
    def close(self):
        """Close the serial connection and stop threads."""
        self.log("Stopping threads and closing serial connection.", LogLevel.INFO)

        # Signal threads to stop
        self.stop_event.set()

        # Wait for the ramping thread to finish
        if self.ramp_thread and self.ramp_thread.is_alive():
            self.ramp_thread.join()
            self.log("Ramping thread terminated.", LogLevel.INFO)

        # Close the serial connection
        if self.ser and self.ser.is_open:
            self.ser.close()
            self.log(f"Closed serial port {self.port}", LogLevel.INFO)
        else:
            self.log(f"{self.port} port already closed", LogLevel.INFO)

    # def close(self):
    #     """Close the serial connection."""
    #     if self.ser and self.ser.is_open:
    #         self.ser.close()
    #         self.log(f"Closed serial port {self.port}", LogLevel.INFO)
    #     else:
    #         self.log(f"{self.port} port already closed", LogLevel.INFO)

    def log(self, message, level=LogLevel.INFO):
        if self.logger:
            self.logger.log(message, level)
        else:
            print(f"{level.name}: {message}")<|MERGE_RESOLUTION|>--- conflicted
+++ resolved
@@ -17,11 +17,8 @@
         self.setup_serial()
         self.stop_event = threading.Event()  # Stop flag for threads
         self.ramp_thread = None  # Track the ramping thread
-<<<<<<< HEAD
 
         self._ramp_log_queue = queue.Queue(maxsize=100) # Queue for ramping log messages
-=======
->>>>>>> e14310c5
 
     def setup_serial(self):
         try:
@@ -53,42 +50,25 @@
 
     def flush_serial(self):
         if self.ser and self.ser.is_open:
-<<<<<<< HEAD
-            with self.serial_lock:
-                self.log("Flushing serial input buffer", LogLevel.DEBUG)
-                self.ser.reset_input_buffer()
-=======
             self.log("Flushing serial input buffer", LogLevel.DEBUG)
             self.ser.reset_input_buffer()
->>>>>>> e14310c5
         else:
             self.log("Serial port is not open. Cannot flush.", LogLevel.WARNING)
 
     def send_command(self, command):
         """Send a command to the power supply and read the response."""
-<<<<<<< HEAD
         with self.serial_lock:
             try: 
+                self.flush_serial()
                 self.push_ramp_log(f"Sending command: {command}", LogLevel.DEBUG)
                 self.ser.write(f"{command}\r\n".encode())
-                
+            
                 response = self.ser.read_until(b'\r').decode()
-=======
-        # with self.serial_lock:
-        try:
-            self.flush_serial()
-            
-            self.log(f"Sending command: {command}", LogLevel.DEBUG)
-            self.ser.write(f"{command}\r\n".encode())
-            
-            response = self.ser.read_until(b'\r').decode()
->>>>>>> e14310c5
-
-            if 'OK' not in response:
-                additional = self.ser.read_until(b'\r').decode().strip()
-                response = f"{response}\r{additional}"
-
-<<<<<<< HEAD
+
+                if 'OK' not in response:
+                    additional = self.ser.read_until(b'\r').decode().strip()
+                    response = f"{response}\r{additional}"
+
                 if not response:
                     raise ValueError("No response received from 9104 supply")
                 if 'OK' not in response:
@@ -106,24 +86,6 @@
             except Exception as e:
                 self.push_ramp_log(f"Critical Error", LogLevel.ERROR)
                 return None
-=======
-            if not response:
-                raise ValueError("No response received from 9104 supply")
-            if 'OK' not in response:
-                self.log(f"Acknowledgement not in 9104 supply response")
-
-            self.log(f"Response: {response}", LogLevel.DEBUG)
-                
-            return response.strip()
-        except serial.SerialException as e:
-            self.log(f"Serial error: {e}", LogLevel.ERROR)
-            return None
-        except ValueError as e:
-            self.log(f"Error processing response for command '{command}': {str(e)}", LogLevel.ERROR)
-            return None
-        except Exception as e:
-            self.log(f"Critical Error", LogLevel.ERROR)
->>>>>>> e14310c5
 
     def set_output(self, state):
         """Set the output on/off."""
@@ -162,15 +124,9 @@
     
         response = self.send_command(command)
         
-<<<<<<< HEAD
         self.push_ramp_log(f"Raw command sent to preset {preset}: {command}", LogLevel.DEBUG)
         if response and response.strip().startswith("OK"):
             self.push_ramp_log(f"Voltage set to {voltage:.2f}V for preset {preset}: {response}", LogLevel.INFO)
-=======
-        self.log(f"Raw command sent to preset {preset}: {command}", LogLevel.DEBUG)
-        if response and response.strip().startswith("OK"):
-            self.log(f"Voltage set to {voltage:.2f}V for preset {preset}: {response}", LogLevel.INFO)
->>>>>>> e14310c5
             return True
         else:
             error_message = "No response" if response is None else response
@@ -250,21 +206,13 @@
             # Simple ramping loop
             for step in range(num_steps):
                 if self.stop_event.is_set():  # Check if stop is requested
-<<<<<<< HEAD
                     self.push_ramp_log("Ramping thread stopped.", LogLevel.INFO)
-=======
-                    self.log("Ramping thread stopped.", LogLevel.INFO)
->>>>>>> e14310c5
                     if callback:
                         callback(False)
                     return
             
                 if not self.is_connected():
-<<<<<<< HEAD
                     self.push_ramp_log("Connection lost during ramping. Aborting ramp.", LogLevel.ERROR)
-=======
-                    self.log("Connection lost during ramping. Aborting ramp.", LogLevel.ERROR)
->>>>>>> e14310c5
                     if callback:
                         callback(False)
                     return
@@ -277,7 +225,6 @@
                 
                 # Set new voltage
                 for attempt in range(self.MAX_RETRIES):
-<<<<<<< HEAD
                     if self.stop_event.is_set():  # Check if stop is requested
                         self.push_ramp_log("Ramping thread stopped.", LogLevel.INFO)
                         if callback:
@@ -293,20 +240,6 @@
                         time.sleep(.1) # Short delay before retrying
                 else:
                     self.push_ramp_log(f"Failed to set voltage to {next_voltage:.2f}V after {self.MAX_RETRIES} attempts. Aborting ramp.", LogLevel.ERROR)
-=======
-                    try:
-                        if not self.set_voltage(preset, next_voltage):
-                            self.log(f"Attempt: {attempt} Failed to set voltage to {next_voltage:.2f}V.", LogLevel.ERROR)
-
-                    except Exception as e:
-                        self.log(f"Error during ramping step: {str(e)}. Aborting ramp.", LogLevel.ERROR)
-                        if callback:
-                            callback(False)
-                        return
-                    
-                if attempt > self.MAX_RETRIES:
-                    self.log(f"Failed to set voltage to {next_voltage:.2f}V. Aborting ramp", LogLevel.ERROR)
->>>>>>> e14310c5
                     if callback:
                         callback(False)
                     return
@@ -428,18 +361,10 @@
         for attempt in range(self.MAX_RETRIES):
             try:
                 reading = self.get_display_readings()
-<<<<<<< HEAD
                 if not reading:
                     # Nothing came back - very likely no device on the port.
                     # Bail out immediately so the GUI thread is not blocked.
                     self.log(f"No data on GETD; skipping remaining retries", LogLevel.DEBUG)
-=======
-
-                if not reading:
-                    # Nothing came back – very likely no device on the port.
-                    # Bail out immediately so the GUI thread is not blocked.
-                    self.log("No data on GETD; skipping remaining retries", LogLevel.DEBUG)
->>>>>>> e14310c5
                     break
                 self.log(f"Raw GETD response (attempt {attempt + 1}): {reading}", LogLevel.DEBUG)
                 voltage, current, mode = self.parse_getd_response(reading)
@@ -487,7 +412,6 @@
                     ovp_str = response.split('\r')[0]
                     # convert to integer, then to a float
                     ovp_volts = int(ovp_str) / 100.0
-<<<<<<< HEAD
                     self.push_ramp_log(f"OVP value: {ovp_volts:.2f}")
                     return ovp_volts
                 except (ValueError, IndexError) as e:
@@ -495,15 +419,6 @@
                     return None
             
         self.push_ramp_log("Failed to get OVP value", LogLevel.ERROR)
-=======
-                    self.log(f"OVP value: {ovp_volts:.2f}")
-                    return ovp_volts
-                except (ValueError, IndexError) as e:
-                    self.log(f"Error parsing OVP response: {response}. Error: {str(e)}", LogLevel.ERROR)
-                    return None
-            
-        self.log("Failed to get OVP value", LogLevel.ERROR)
->>>>>>> e14310c5
         return None
 
 
