import serial
import threading
import time
from utils import LogLevel

class PowerSupply9104:
    MAX_RETRIES = 3 # 9104 display display reading attempts

    def __init__(self, port, baudrate=9600, timeout=0.5, logger=None, debug_mode=False):
        self.port = port
        self.baudrate = baudrate
        self.timeout = timeout
        self.logger = logger
        self.debug_mode = debug_mode
        self.serial_lock = threading.Lock()
        self.setup_serial()

    def setup_serial(self):
        try:
            self.ser = serial.Serial(self.port, self.baudrate, timeout=self.timeout)
            self.log(f"Serial connection established on {self.port}", LogLevel.INFO)
        except serial.SerialException as e:
            self.log(f"Error opening serial port {self.port}: {e}", LogLevel.ERROR)
            self.ser = None

    def update_com_port(self, new_port):
        self.log(f"Updating COM port from {self.port} to {new_port}", LogLevel.INFO)
        
        # Close existing serial connection if it exists
        if self.ser is not None:
            self.ser.close()
            self.ser = None

        self.port = new_port
        self.setup_serial()

        if self.ser is not None:
            self.log(f"Successfully updated COM port to {new_port}", LogLevel.INFO)
        else:
            self.log(f"Failed to establish connection on new port {new_port}", LogLevel.ERROR)

    def is_connected(self):
        return self.ser is not None and self.ser.is_open

    def flush_serial(self):
        self.ser.reset_input_buffer()    

    def send_command(self, command):
        """Send a command to the power supply and read the response."""
        with self.serial_lock:
            try:
                self.ser.write(f"{command}\r\n".encode())
                
                response = self.ser.read_until(b'\r').decode()

                if 'OK' not in response:
                    additional = self.ser.read_until(b'\r').decode().strip()
                    response = f"{response}\r{additional}"

                if not response:
                    raise ValueError("No response received from 9104 supply")
                if 'OK' not in response:
                    self.log(f"Acknowledgement not in 9104 supply response")

                return response.strip()
            except serial.SerialException as e:
                self.log(f"Serial error: {e}", LogLevel.ERROR)
                return None
            except ValueError as e:
                self.log(f"Error processing response for command '{command}': {str(e)}", LogLevel.ERROR)
                return None

    def set_output(self, state):
        """Set the output on/off."""
        """ Expected return value: OK[CR] """
        command = f"SOUT{state}"
        response = self.send_command(command)
        self.log(f"Set output to {state}: {response}", LogLevel.DEBUG)
        return response and "OK" in response

    def get_output_status(self):
        """Get the output status."""
        """ Example return value: 0[CR]OK[CR] """
        command = "GOUT"
        return self.send_command(command)

    def set_voltage(self, preset, voltage):
        """Set the output voltage. Assumes input voltage is in a form such as: 5.00"""
        """ Expected return value: OK[CR] """
        formatted_voltage = int(voltage * 100)
        
        # Voltage must be less than OVP!
        is_voltage_valid = self.validate_voltage(voltage)
        
        # If voltage is not valid, do not set the voltage. Could lead to errors otherwise.
        if not is_voltage_valid:
            self.log(f"Voltage not set. Voltage must be less than OVP!", LogLevel.ERROR)
            return
        command = f"VOLT {preset}{formatted_voltage:04d}"
    
        response = self.send_command(command)
        self.log(f"Raw command sent to preset {preset}: {command}", LogLevel.DEBUG)
        if response and response.strip() == "OK":
            self.log(f"Voltage set to {voltage:.2f}V for preset {preset}: {response}", LogLevel.INFO)
            return True
        else:
            error_message = "No response" if response is None else response
            self.log(f"Error setting voltage: {error_message}", LogLevel.ERROR)
            return False
        
    def validate_voltage(self, voltage):
        """Check if the voltage is less than the OVP."""
        ovp = self.get_over_voltage_protection()
        if ovp is None:
            self.log("Could not validate voltage. OVP unavailable.", LogLevel.ERROR)
            return False
        if voltage > ovp:
            self.log(f"Voltage {voltage:.2f}V is greater than OVP {ovp:.2f}V", LogLevel.ERROR)
            return False
        return True
    
    def set_current(self, preset, current):
        """Set the output current."""
        """ Expected return value: OK[CR] """
        formatted_current = int(current * 100)
        command = f"CURR {preset}{formatted_current:04d}"
        response = self.send_command(command)
        if response and response.strip() == "OK":
            self.log(f"Current set to {current:.2f}A for preset {preset}: {response}", LogLevel.INFO)
            return True
        else:
            error_message = "No response" if response is None else response
            self.log(f"Error setting current: {error_message}", LogLevel.ERROR)
            return False

    def ramp_voltage(self, target_voltage, step_size=0.02, step_delay=2.0, preset=3, callback=None):
        """
        Slowly ramp the voltage to the target voltage at the specified ramp rate.
        Runs in a separate thread to avoid blocking the GUI
        
        Args:
            target_voltage (float): The target voltage to reach in volts.
            ramp_rate (float): The rate at which to change the voltage in volts per second.
            callback (function): Optional function to call when ramping is complete.
        """        
        thread = threading.Thread(
            target=self._ramp_voltage_thread,
            args=(target_voltage, step_size, step_delay, preset, callback),
            daemon=True # daemon thread should exit when main program exits
        )
        thread.start()

    def _ramp_voltage_thread(self, target_voltage, step_size, step_delay, preset, callback):
        """Main voltage ramping implementation."""
        try:
            # Get initial voltage
            voltage, _, _ = self.get_voltage_current_mode()
            if voltage is None:
                self.log("Could not get initial voltage reading, using 0V", LogLevel.WARNING)
                voltage = 0.0
                
            current_voltage = voltage
            self.log(f"Starting ramp from {current_voltage:.2f}V to {target_voltage:.2f}V", LogLevel.INFO)
            
            # Calculate steps
            voltage_difference = target_voltage - current_voltage
            num_steps = max(1, int(abs(voltage_difference) / step_size))
            voltage_step = voltage_difference / num_steps
            
            # Simple ramping loop
            for step in range(num_steps):
                next_voltage = current_voltage + voltage_step
                if voltage_step > 0:
                    next_voltage = min(next_voltage, target_voltage)
                else:
                    next_voltage = max(next_voltage, target_voltage)
                
                # Set new voltage
                if not self.set_voltage(preset, next_voltage):
                    self.log(f"Failed to set voltage to {next_voltage:.2f}V", LogLevel.WARNING)
                    
                # Update tracking voltage without querying device
                current_voltage = next_voltage
                
                # Only log every few steps
                if step % 5 == 0:
                    self.log(f"Ramp progress: Step {step + 1}/{num_steps}, Setting {next_voltage:.2f}V", LogLevel.INFO)
                    
                # Longer delay between steps
                time.sleep(step_delay)
            
            # Final verification after settling
            time.sleep(1.0)  # Extra settling time
            final_voltage, _, _ = self.get_voltage_current_mode()
            
            if final_voltage is not None:
                self.log(f"Ramp complete. Target: {target_voltage:.2f}V, Final: {final_voltage:.2f}V", LogLevel.INFO)
            else:
                self.log(f"Ramp complete but could not verify final voltage", LogLevel.WARNING)
                
            if callback:
                callback(True)
                
        except Exception as e:
            self.log(f"Error during voltage ramp: {str(e)}", LogLevel.ERROR)
            if callback:
                callback(False)

    def get_display_readings(self):
        """Get the display readings for voltage and current mode."""
        """ Example response: 050001000[CR]OK[CR] """
        # Example corresponds to 05.00V, 01.00A, supply in CV mode
        self.flush_serial()
        command = "GETD"
        self.log(f"Sent command:{command}", LogLevel.DEBUG)
        return self.send_command(command)
    
    def parse_getd_response(self, response):
        try:
            # Remove whitespace and split by 'OK'
            parts = response.replace('\r', '').replace('\n', '').split('OK')
            
            # Check if 'OK' is present in the response
            if len(parts) < 2:
                raise ValueError(f"Missing 'OK' in response: {response}")
            
            # The data should be in the first part
            data = parts[0].strip()
            data = data.lstrip('r')
            
            if len(data) != 9:
                raise ValueError(f"Invalid GETD data format: {data}")
                
            voltage = float(data[:4]) / 100.0
            current = float(data[4:8]) / 100.0
            mode = "CV Mode" if data[8] == "0" else "CC Mode"
            
            self.log(f"Parsed GETD response: {voltage:.2f}V, {current:.2f}A, {mode}", LogLevel.DEBUG)
            return voltage, current, mode
        except Exception as e:
            self.log(f"Error parsing GETD response: {response}. {e}", LogLevel.ERROR)
            return 0.0, 0.0, "Err"
    
    def set_over_voltage_protection(self, ovp_volts):
        """Set the over voltage protection value."""
        """ Expected response: OK[CR] """
        ovp_centivolts = int(ovp_volts)
        command = f"SOVP{ovp_centivolts:04d}" # format as 4-digit string
        response = self.send_command(command)

        if response and "OK" in response:
            return True
        else:
            self.log(f"Failed to set OVP to {ovp_centivolts:04d}", LogLevel.DEBUG)
            return False

    def get_voltage_current_mode(self):
        """
        Extract voltage and current from the power supply reading.
        
        Returns:
        (voltage, current, mode)
        """
        for attempt in range(self.MAX_RETRIES):
            reading = self.get_display_readings()
            if reading:
                self.log(f"Raw GETD response (attempt {attempt + 1}): {reading}", LogLevel.DEBUG)
                voltage, current, mode = self.parse_getd_response(reading)
                if voltage is not None and current is not None:
                    if abs(voltage) < 0.001:
                        second_read = self.get_display_readings()
                        v2, c2, m2 = self.parse_getd_response(second_read)
                        if v2 is not None and abs(v2) > 0.001:
                            # overwrite with second read if it's nonzero
                            self.log(f"Replaced 9104 0.0 V reading with second read {v2:.2f} V", LogLevel.VERBOSE)
                            voltage, current, mode = v2, c2, m2
                    return voltage, current, mode
            self.log(f"Failed to get valid reading, attempt {attempt + 1}", LogLevel.WARNING)
            time.sleep(0.1)

        self.log(f"Failed to get valid reading, attempt {attempt + 1}", LogLevel.WARNING)
        return None, None, "Err"

    def set_over_current_protection(self, ocp_amps):
        """Set the over current protection value."""
        """ Expected response: OK[CR] """
        ocp_centiamps = int(ocp_amps)
        
        command = f"SOCP{ocp_centiamps:04d}"
        response = self.send_command(command) 
        if response and "OK" in response:
            return True
        else:
            self.log(f"Failed to set OCP to {ocp_centiamps:04d}", LogLevel.DEBUG)
            return False

    def get_over_voltage_protection(self):
        """Get the upper limit of the output voltage."""
        """ Example response: 4220[CR]OK[CR] """
        # Example response corresponds to 42.20V
        command = "GOVP"
        response = self.send_command(command)

        if response:
            try:
                # split the response and take the part before 'OK'
                ovp_str = response.split('\r')[0]
                # convert to integer, then to a float
                ovp_volts = int(ovp_str) / 100.0
                self.log(f"OVP value: {ovp_volts:.2f}")
                return ovp_volts
            except (ValueError, IndexError) as e:
                self.log(f"Error parsing OVP response: {response}. Error: {str(e)}", LogLevel.ERROR)
                return None
        else:
            self.log("Failed to get OVP value", LogLevel.ERROR)
            return None


    def get_over_current_protection(self):
        """Get the upper limit of the output current."""
        """ Example response: 1020[CR]OK """
        # Example response corresponds to 10.20A
        command = "GOCP"
        response = self.send_command(command)
        if response:
            try:
                # Split the response and take the part before 'OK'
                ocp_str = response.split('\r')[0]
                # Convert to integer (centiamps) and then to float (amps)
                ocp_amps = int(ocp_str) / 100.0
                self.log(f"OCP value: {ocp_amps:.2f}A", LogLevel.DEBUG)
                return ocp_amps
            except (ValueError, IndexError) as e:
                self.log(f"Error parsing OCP response: {response}. Error: {str(e)}", LogLevel.ERROR)
                return None
        else:
            self.log("Failed to get OCP value", LogLevel.ERROR)
            return None

    def set_preset(self, preset, voltage, current):
        """Set the voltage and current for a preset."""
        """ Expected response: OK[CR] """
        command = f"SETD{preset}{voltage}{current}"
        return self.send_command(command)

    def get_settings(self, preset):
        """Get settings of a preset."""
        """ Example response: 05000100[CR]OK[CR] """
        # Example response corresponds to 5.00V and 1.00A
        command = f"GETS{preset}"
        response = self.send_command(command)

        if response and 'OK' in response:
            try:
                # extract the first part before 'OK' and remove whitespace
                settings_str = response.split('OK')[0].strip()
                if len(settings_str) == 8:
                    voltage = int(settings_str[:4]) / 100.0 # centivolts to volts
                    current = int(settings_str[4:]) / 100.0 # centiamps to amps
                    self.log(f"Preset {preset} settings - Voltage: {voltage:.2f}V, Current: {current:.2f}A", LogLevel.INFO)
                    return voltage, current
                else:
                    self.log(f"Invalid settings format: {settings_str}", LogLevel.ERROR)
            except ValueError as e:
                self.log(f"Error parsing settings: {str(e)}", LogLevel.ERROR)
        else:
            self.log(f"Failed to get settings for preset {preset}", LogLevel.ERROR)

        return None, None

    def get_preset_selection(self):
        """Get the current preset selection."""
        """ Example response: 3[CR]OK[CR] """
        # Example response corresponds to "normal" mode 3
        command = "GABC"
        self.log(f"Raw command sent: {command}", LogLevel.DEBUG)
        response = self.send_command(command)
        self.log(f"Raw response received: {response}", LogLevel.DEBUG)
        if response:
            try:
                preset = int(response.split('\r')[0])
                self.log(f"Current preset selection: {preset}", LogLevel.INFO)
                return preset
            except ValueError:
                self.log(f"Failed to parse preset selection from response: {response}", LogLevel.ERROR)
                return None
        else:
            self.log("Failed to get preset selection", LogLevel.ERROR)
            return None

    def set_preset_selection(self, preset):
        """Set the ABC select."""
        """ Expected response: OK[CR] """
        command = f"SABC{preset}"
        self.log(f"Raw command sent: {command}", LogLevel.DEBUG)
        response = self.send_command(command)
        self.log(f"Raw response received: {response}", LogLevel.DEBUG)
        if response and response.strip() == "OK":
            return True
        else:
            error_message = "No response" if response is None else response
            self.log(f"Error setting preset selection: {error_message}", LogLevel.WARNING)
            return False

    def get_delta_time(self, index):
        """Get delta time setting value."""
        command = f"GDLT{index}"
        return self.send_command(command)

    def set_delta_time(self, index, time):
        """Set delta time."""
        command = f"SDLT{index}{time:02}"
        return self.send_command(command)

    def get_sw_time(self):
        """Get SW time."""
        command = "GSWT"
        return self.send_command(command)

    def set_sw_time(self, sw_time):
        """Set SW time."""
        command = f"SSWT{sw_time:03}"
        return self.send_command(command)

    def run_sw(self, first, end):
        """Run SW running."""
        command = f"RUNP{first}{end}"
        return self.send_command(command)

    def stop_sw(self):
        """Stop SW running."""
        command = "STOP"
        return self.send_command(command)

    def disable_keyboard(self):
        """Disable keyboard."""
        command = "SESS"
        return self.send_command(command)

    def enable_keyboard(self):
        """Enable keyboard."""
        command = "ENDS"
        return self.send_command(command)

    def get_all_information(self):
        """Get all information from the power supply."""
        command = "GALL"
        return self.send_command(command)

    def configure_presets(self, setv1, seti1, swtime1, setv2, seti2, swtime2, setv3, seti3, swtime3):
        """Configure presets for voltage, current, and SW time."""
        command = f"SETM{setv1:04}{seti1:04}{swtime1:03}{setv2:04}{seti2:04}{swtime2:03}{setv3:04}{seti3:04}{swtime3:03}"
        return self.send_command(command)

    def close(self):
        """Close the serial connection."""
        if self.ser and self.ser.is_open:
            self.ser.close()
            self.log(f"Closed serial port {self.port}", LogLevel.INFO)
<<<<<<< HEAD
=======
        else: 
            self.log(f"{self.port} port already closed", LogLevel.INFO)
>>>>>>> 5e080616

    def log(self, message, level=LogLevel.INFO):
        if self.logger:
            self.logger.log(message, level)
        else:
            print(f"{level.name}: {message}")<|MERGE_RESOLUTION|>--- conflicted
+++ resolved
@@ -458,11 +458,8 @@
         if self.ser and self.ser.is_open:
             self.ser.close()
             self.log(f"Closed serial port {self.port}", LogLevel.INFO)
-<<<<<<< HEAD
-=======
         else: 
             self.log(f"{self.port} port already closed", LogLevel.INFO)
->>>>>>> 5e080616
 
     def log(self, message, level=LogLevel.INFO):
         if self.logger:
