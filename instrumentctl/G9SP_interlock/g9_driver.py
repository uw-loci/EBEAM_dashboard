# g9_driver.py
import serial
import threading
import queue
import time

class G9Driver:
    NUMIN = 13

    # Constants for protocol
    SNDHEADER = b'\x40\x00\x00\x0F\x4B\x03\x4D\x00\x01' 
    SNDDATA = b'\x00\x00\x00\x00'
    SNDRES = b'\x00\x00'
    RECHEADER = b'\x40\x00\x00'
    FOOTER = b'\x2A\x0D'
    ALWAYS_START_BYTE = b'\x40'
    EXPECTED_RESPONSE_LENGTH = b'\xC3'
    EXPECTED_DATA_LENGTH = 199 # bytes

    # Offsets for data extraction
    OCTD_OFFSET = 7     # Optional Communications Transmission Data
    US_OFFSET = 73      # Unit Status 
    SITDF_OFFSET = 11   # Safety Input Terminal Data Flags
    SOTDF_OFFSET = 17   # Safety Output Terminal Data Flags
    SITSF_OFFSET = 21   # Safety Input Terminal Status Flags
    SOTSF_OFFSET = 27   # Safety Output Terminal Status Flags
    SOTEC_OFFSET = 55   # Safety Output Terminal Error Causes
    SITEC_OFFSET = 31   # Safety Input Terminal Error Causes
    CHECKSUM_HIGH = 195 # G9 Response Checksum 
    CHECKSUM_LOW = 196  # G9 Response Checksum

    # Status dictionaries
    IN_STATUS = {  
        0: "No error",  
        1: "Invalid configuration",  
        2: 'External test signal failure',  
        3: 'Internal circuit error',  
        4: 'Discrepancy error',  
        5: 'Failure of the associated dual-channel input'  
    }  

    OUT_STATUS = {
        0: 'No error',
        1: 'Invalid configuration',
        2: 'Overcurrent detection',
        3: 'Short circuit detection',
        4: 'Stuck-at-high detection',
        5: 'Failure of the associated dual-channel output',
        6: 'Internal circuit error',
        8: 'Dual channel violation'
    }

    US_STATUS = {
        0: "Normal",
        9: "Output Power Supply Error Flag",
        10: "Safety I/O Terminal Error Flag",
        13: "Function Block Error Flag"
    }

    def __init__(self, port=None, baudrate=9600, timeout=0.5, logger=None, debug_mode=False):
        self.debug_mode = debug_mode
        self.ser = None
        self.setup_serial(port, baudrate, timeout)
        self.last_data = None
        self.input_flags = []
        self._lock = threading.Lock()
        self._response_queue = queue.Queue(maxsize=1)
        self._running = True
        self._thread = threading.Thread(target=self._communication_thread, daemon=True)
        self._thread.start()

    def setup_serial(self, port, baudrate=9600, timeout=0.5):
        """
        Attempts to make a serial connection

        Catch:
            SerialException: If initialization of serial port fails
        """
        if port:
            try:
                self.ser = serial.Serial(
                    port=port,
                    baudrate=baudrate,
                    parity=serial.PARITY_EVEN,
                    stopbits=serial.STOPBITS_ONE,
                    bytesize=serial.EIGHTBITS,
                    timeout=timeout
                    )   
            except serial.SerialException:
                self._close_serial()
        else:
            self._close_serial()
            raise ConnectionError("No port specified for G9SP connection")

    def _close_serial(self):
        """ Attempt to close serial port """
        if self.ser and self.ser.is_open:
            self.ser.close()
        self.ser = None

    def _update_queue(self, response=None):
        data = response if response else ([0] * 13, [0] * 13, 0, {}, b'', b'') # generates placeholder for null response
        if self._response_queue.full():
            self._response_queue.get_nowait()
        self._response_queue.put(data)

    def _communication_thread(self):
        """Background thread for handling serial communication"""
        while self._running:
            try:
                with self._lock:
                    if not self.is_connected():
                        time.sleep(0.1)
                        continue

                    self._send_command()
                    response_data = self._read_response() # blocking until complete or timeout
                    if response_data:
                        result = self._process_response(response_data)
                        self._update_queue(result)
           
            except (TimeoutError, ValueError) as e:
                # bad frame, bad checksum, truncated message
                self._update_queue(([0]*13, [0]*13, 0, {'__error__': str(e)}, b'', b''))
                # keep the port open and try again after a short pause
            except (serial.SerialException, PermissionError) as e:
                # On serial or permission error connection is closed and restablished after a short dynamic sleep
                port, baudrate, timeout = self.ser.port, self.ser.baudrate, self.ser.timeout # cache serial parameters
                self._close_serial()
                self._update_queue(([0]*13, [0]*13, 0, {'__error__': str(e)}, b'', b''))

                time.sleep(0.5) # wait before trying to reconnect
                try:
                    self.setup_serial(port, baudrate, timeout)
                except ConnectionError as e:
                    self._update_queue(([0]*13, [0]*13, 0, {'__error__': str(e)}, b'', b''))
                continue  # retry connection

            except Exception as e:
                # catches any unknown/unexpected exceptions
                self._update_queue(([0]*13, [0]*13, 0, {'__error__': str(e)}, b'', b''))

            time.sleep(0.1)  # minimum sleep between successful reads


    def get_interlock_status(self):
        """
        Non-blocking method to get the latest interlock status
        Returns None if no data is available or on error
        """
        try:
            # Try to get an item from the queue without removing it
            item = self._response_queue.get_nowait()
            # Put it back since we just wanted to peek
            self._response_queue.put(item)
            return item
        except queue.Empty:
            # Queue is empty, return None
            return None

    def _send_command(self):
        """
        Creates message for G9, sends it through serial connection

        Catch:
            SerialException: If sending messages throws an error

        Raise:
            ConnectionError: Throws when sending message throws error
        """
        message = self.SNDHEADER + self.SNDDATA + self.SNDRES
        checksum = self._calculate_checksum(message, 14)
        full_message = message + checksum + self.FOOTER

        self.ser.write(full_message)


    def _read_response(self):
        """
        Read and validate response from G9SP device.

        Catch:
            SerialException: If reading messages throws an error
        
        Raise:
            ConnectionError: If serial port is not open
            ValueError: For various validation failures
        """
        data = bytearray()
        for _ in range(10):
            chunk = self.ser.read(50)
            if chunk is not None:
                data.extend(chunk)

                if data[-len(self.FOOTER):] == self.FOOTER:
                    break
            else:
                time.sleep(0.05)

        if data == bytearray(b''):
            raise TimeoutError("No response received within timeout")

        if len(data) < self.EXPECTED_DATA_LENGTH:
            raise ValueError(f"Incomplete response received: {len(data)} bytes")

        if len(data) > self.EXPECTED_DATA_LENGTH:
            raise ValueError(f"Invalid response received: {len(data)} bytes")

        self._validate_response_format(data)
        self._validate_checksum(data)

        return data

    def _process_response(self, data):
        """
        Process validated response and extract interlock data

        Return:
            Bit representation of the I/O Data flags
        """
        if data is None:
            raise ValueError("Invalid inputs to _process_response: Data is None")
        # Extract status data
        status_data = {
            'unit_status': data[self.US_OFFSET:self.US_OFFSET + 2],
            'sitdf': data[self.SITDF_OFFSET:self.SITDF_OFFSET + 6],
            'sitsf': data[self.SITSF_OFFSET:self.SITSF_OFFSET + 6],
            'sotdf': data[self.SOTDF_OFFSET:self.SOTDF_OFFSET + 4],
            'sotsf': data[self.SOTSF_OFFSET:self.SOTSF_OFFSET + 4]
        }

        # Convert to binary strings
        binary_data = {
            'sitdf': self._extract_flags(status_data['sitdf'], self.NUMIN),
            'sitsf': self._extract_flags(status_data['sitsf'], self.NUMIN),
            'sotdf': self._extract_flags(status_data['sotdf'], 7),
            'sotsf': self._extract_flags(status_data['sotsf'], 7)
        }
<<<<<<< HEAD
=======
        self.log(f"Safety Output Terminal Data Flags: {binary_data['sotdf']}", LogLevel.DEBUG)
        self.log(f"Safety Input Terminal Data Flags: {binary_data['sitdf']}", LogLevel.DEBUG)
>>>>>>> e14310c5

        unit_status_flags = self._extract_flags(status_data['unit_status'], 16)

        unit_flags = {self.US_STATUS[k] : unit_status_flags[k] for k in self.US_STATUS.keys()}

        return (binary_data['sitsf'], binary_data['sitdf'],                 # sitsf_bits , sitdf_bits
                    binary_data['sotsf'][4] & binary_data['sotdf'][4],      # g9_active
                    unit_flags,                                             # unit_status
                    data[self.SITEC_OFFSET:self.SITEC_OFFSET + 24][-10:],   # input 
                    data[self.SOTEC_OFFSET:self.SOTEC_OFFSET + 16][-10:])   # output 

    def _validate_response_format(self, data):
        """
        Validate basic response format

        Raise:
            ValueError: if formate is not as expected
        """
        if data == None:
            raise ValueError("Invalid inputs to _validate_response_format: Data is None")
        if data[0:1] != self.ALWAYS_START_BYTE:
            raise ValueError(f"Invalid start byte: {data[0:1].hex()}")
        if data[1:3] != b'\x00\x00':
            raise ValueError(f"Invalid response length bytes: {data[1:3].hex()}")
        if data[3:4] != self.EXPECTED_RESPONSE_LENGTH:
            raise ValueError(f"Incorrect response length indicator: {data[3:4].hex()}")
        if data[-2:] != self.FOOTER:
            raise ValueError(f"Invalid footer: {data[-2:].hex()}")

    def _calculate_checksum(self, data, bytes):
        """
        Args:
            data (bytes): The complete message bytes
            start (int): Starting index for checksum calculation (default 0)
            end (int): Ending index for checksum calculation (default 194) pg. 115
            
        Return:
            bytes: Two-byte checksum value
        """
        if data is None:
            raise ValueError("Invalid inputs to _calculate_checksum: Data is None")
        checksum = sum(data[0:bytes + 1]) & 0xFFFF
        return checksum.to_bytes(2, 'big')

    def _validate_checksum(self, data):
        """
        Validate checksum of received data
        
        Raise:
            ValueError: Calculated check sum does not match
        """
        if data is None:
            raise ValueError("Invalid inputs to _validate_checksum: Data is None")

        # Extract the received checksum (bytes 195-196)
        received = data[self.CHECKSUM_HIGH:self.CHECKSUM_LOW + 1] # 1349

        # Calculate expected checksum (bytes 0-194)
        expected = self._calculate_checksum(data, 194) #1255
        if received != expected:
            raise ValueError(
                f"G9 Checksum failed. "
                f"Expectation: expected {expected.hex()}, "
                f" Received: {received.hex()}"
            )

    # helper function to convert bytes to bits for checking flags
    # not currently being used but many be helpful in the future for getting errors
    def _bytes_to_binary(self, byte_string):
        return ''.join(format(byte, '08b') for byte in byte_string)

    # this just makes sure that the ser object is considered to be valid
    def is_connected(self):
        """returns if serial connection is set up"""
        return self.ser is not None and self.ser.is_open

    def _extract_flags(self, byte_string, num_bits):
        """Extracts num_bits from the data
        the bytes are order in big-endian meaning the first 8 are on top 
        but the bits in the bye are ordered in little-endian 7 MSB and 0 LSB
        
        Raise:
            ValueError: When called requesting more bits than in the bytes
        Return:
            num_bits array - MSB is 0 signal LSB if (num_bits - 1)th bit (aka little endian)
        """
        num_bytes = (num_bits + 7) // 8

        if len(byte_string) < num_bytes:
            raise ValueError(f"Input must contain at least {num_bytes} bytes; received {len(byte_string)}")

        extracted_bits = []
        for byte_index in range(num_bytes):
            byte = byte_string[byte_index]
            bits_to_extract = min(8, num_bits - (byte_index * 8))
            extracted_bits.extend(((byte >> i) & 1) for i in range(bits_to_extract - 1, -1, -1)[::-1])

        return extracted_bits[:num_bits]


    #TODO: Figure out how to handle all the errors (end task)
    # Added error flag in unit_status dict to indicate and log message to gui
    #TODO: add a function to keep track of the driver uptime\<|MERGE_RESOLUTION|>--- conflicted
+++ resolved
@@ -236,15 +236,17 @@
             'sotdf': self._extract_flags(status_data['sotdf'], 7),
             'sotsf': self._extract_flags(status_data['sotsf'], 7)
         }
-<<<<<<< HEAD
-=======
-        self.log(f"Safety Output Terminal Data Flags: {binary_data['sotdf']}", LogLevel.DEBUG)
-        self.log(f"Safety Input Terminal Data Flags: {binary_data['sitdf']}", LogLevel.DEBUG)
->>>>>>> e14310c5
 
         unit_status_flags = self._extract_flags(status_data['unit_status'], 16)
 
         unit_flags = {self.US_STATUS[k] : unit_status_flags[k] for k in self.US_STATUS.keys()}
+        self.log(f"Safety Output Terminal Data Flags: {binary_data['sotdf']}")
+        self.log(f"Safety Input Terminal Data Flags: {binary_data['sitdf']}")
+
+        # Check for errors
+        self._check_unit_status(status_data['unit_status'])
+        self._check_safety_inputs(data)
+        self._check_safety_outputs(data)
 
         return (binary_data['sitsf'], binary_data['sitdf'],                 # sitsf_bits , sitdf_bits
                     binary_data['sotsf'][4] & binary_data['sotdf'][4],      # g9_active
