--- conflicted
+++ resolved
@@ -280,10 +280,7 @@
             raise ValueError("Invalid inputs to _check_unit_status: status is None")
         if status != b'\x01\x00':
             bits = self._extract_flags(status, 16)
-<<<<<<< HEAD
-=======
             self.log(f"Unit status bits: {bits}", LogLevel.VERBOSE)
->>>>>>> 803673d4
             for k in self.US_STATUS.keys():
                 if bits[k] == 1:
                     self.log(f"Unit State Error: {self.US_STATUS[k]}", LogLevel.CRITICAL)
