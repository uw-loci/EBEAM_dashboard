--- conflicted
+++ resolved
@@ -30,11 +30,6 @@
     10: "Safety I/O Terminal Error Flag",
     13: "Function Block Error Flag"
 }
-<<<<<<< HEAD
-=======
-
-
->>>>>>> 44057e91
 
 class G9Driver:
     #TODO: Return to this and check if these parms are good by default
@@ -86,11 +81,6 @@
             return True
         else:
             return False
-<<<<<<< HEAD
-=======
-
-
->>>>>>> 44057e91
 
     #TODO: how do we want to handle the data 
     def response(self):
@@ -133,11 +123,6 @@
                 if self.safety_out_terminal_error(data[55:71]):
                     raise ValueError("Error was detected in outputs but was not found")
                 
-<<<<<<< HEAD
-=======
-
-            # US - Unit Status
->>>>>>> 44057e91
             US = data[73:75]
             print("US: ", US)
             if US != 0:
@@ -353,4 +338,4 @@
         
 
     #TODO: Figure out how to handle all the errors (end task)
-    #TODO: add a function to keep track of the driver uptime+    #TODO: add a function to keep track of the driver uptime\