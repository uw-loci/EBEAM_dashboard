# interlocks.py
import tkinter as tk
import os, sys
# from ..instrumentctl import g9_driver as g9_driv
import instrumentctl.g9_driver as g9_driv
from utils import LogLevel


def handle_errors(self, data):
    try:
        response = g9_driv.response()
        return {"status":"passes", "message":"No errors thrown at this time."}

    except ValueError as e:
        return {"status":"error", "message":str(e)}
    
    
        
    


def resource_path(relative_path):
    """ Get the absolute path to a resource, works for development and when running as bundled executable"""
    try:
        # PyInstaller creates a temp folder and stores path in _MEIPASS
        base_path = sys._MEIPASS
    except AttributeError:
        base_path = os.path.abspath(".")

    return os.path.join(base_path, relative_path)



class InterlocksSubsystem:
    def __init__(self, parent, com_ports, logger=None):
        self.parent = parent
        self.logger = logger
        self.com_ports = com_ports
        self.interlock_status = {
<<<<<<< HEAD
            "Vacuum": True, "Water": False, "Door&Lock": False, "Timer": True,
            "Oil High": False, "Oil Low": False, "E-stop Ext": True,
            "E-stop Int": True, "G9SP Active": True
=======
            "Vacuum": 1 , "Water": 0, "Door": 0, "Timer": 1,
            "Oil High": 0, "Oil Low": 0, "E-stop Ext": 1,
            "E-stop Int": 1, "G9SP Active": 1 
>>>>>>> 44057e91
        }
        self.setup_gui()

    def setup_gui(self):
        self.interlocks_frame = tk.Frame(self.parent)
        self.interlocks_frame.pack(fill=tk.BOTH, expand=True)

        interlock_labels = [
            "Vacuum", "Water", "Door", "Timer", "Oil High",
            "Oil Low", "E-stop Ext", "E-stop Int", "G9SP Active"
        ]
        self.indicators = {
            'active': tk.PhotoImage(file=resource_path("media/on.png")),
            'inactive': tk.PhotoImage(file=resource_path("media/redOff.png"))
        }

        for label in interlock_labels:
            frame = tk.Frame(self.interlocks_frame)
            frame.pack(side=tk.LEFT, expand=True, padx=5)

            lbl = tk.Label(frame, text=label, font=("Helvetica", 8))
            lbl.pack(side=tk.LEFT)
            status = self.interlock_status[label]
<<<<<<< HEAD
            if not status:
                self.highlight_frame(label)
            else:
                self.reset_frame_highlights()
            indicator = tk.Label(frame, image=self.indicators['active'] if status else self.indicators['inactive'])
=======
            indicator = tk.Label(frame, image=self.indicators['active'] if status == 1 else self.indicators['inactive'])
>>>>>>> 44057e91
            indicator.pack(side=tk.RIGHT, pady=1)
            frame.indicator = indicator  # Store reference to the indicator for future updates

    # logging the history of updates
    def update_interlock(self, name, status):
        if name in self.parent.children:
            frame = self.parent.children[name]
            indicator = frame.indicator
            new_image = self.indicators['active'] if status else self.indicators['inactive']
            indicator.config(image=new_image)
            indicator.image = new_image  # Keep a reference

            # logging the update
            old_status = self.interlock_status.get(name, None)
            if old_status is not None and old_status != status:
                log_message = f"Interlock status of {name} changed from {old_status} to {status}"
                self.logger.info(log_message)
                self.interlock_status[name] = status # log the previous state, and update it to the new state

    def update_pressure_dependent_locks(self, pressure):
        # Disable the Vacuum lock if pressure is below 2 mbar
        self.update_interlock("Vacuum", pressure >= 2)


    def reset_frame_highlights(self):
        for frame in self.frame.values:
            print(self.frame.values)
            frame.config(bg=self.parent.cget('bg'))



    def highlight_frame(self, label):
        if label in self.frames:
            self.frames[label].config(bg="red")
<|MERGE_RESOLUTION|>--- conflicted
+++ resolved
@@ -1,9 +1,9 @@
 # interlocks.py
 import tkinter as tk
 import os, sys
-# from ..instrumentctl import g9_driver as g9_driv
 import instrumentctl.g9_driver as g9_driv
 from utils import LogLevel
+import time
 
 
 def handle_errors(self, data):
@@ -14,11 +14,6 @@
     except ValueError as e:
         return {"status":"error", "message":str(e)}
     
-    
-        
-    
-
-
 def resource_path(relative_path):
     """ Get the absolute path to a resource, works for development and when running as bundled executable"""
     try:
@@ -32,20 +27,15 @@
 
 
 class InterlocksSubsystem:
-    def __init__(self, parent, com_ports, logger=None):
+    def __init__(self, parent, com_ports, logger=None, frames=None):
         self.parent = parent
         self.logger = logger
         self.com_ports = com_ports
+        self.frames = frames
         self.interlock_status = {
-<<<<<<< HEAD
-            "Vacuum": True, "Water": False, "Door&Lock": False, "Timer": True,
-            "Oil High": False, "Oil Low": False, "E-stop Ext": True,
-            "E-stop Int": True, "G9SP Active": True
-=======
             "Vacuum": 1 , "Water": 0, "Door": 0, "Timer": 1,
             "Oil High": 0, "Oil Low": 0, "E-stop Ext": 1,
             "E-stop Int": 1, "G9SP Active": 1 
->>>>>>> 44057e91
         }
         self.setup_gui()
 
@@ -69,15 +59,12 @@
             lbl = tk.Label(frame, text=label, font=("Helvetica", 8))
             lbl.pack(side=tk.LEFT)
             status = self.interlock_status[label]
-<<<<<<< HEAD
-            if not status:
-                self.highlight_frame(label)
-            else:
-                self.reset_frame_highlights()
-            indicator = tk.Label(frame, image=self.indicators['active'] if status else self.indicators['inactive'])
-=======
+            # if status == 0:
+            #     self.highlight_frame('Vacuum System', flashes=5, interval=500)
+            # else:
+            #     self.reset_frame_highlights()
+
             indicator = tk.Label(frame, image=self.indicators['active'] if status == 1 else self.indicators['inactive'])
->>>>>>> 44057e91
             indicator.pack(side=tk.RIGHT, pady=1)
             frame.indicator = indicator  # Store reference to the indicator for future updates
 
@@ -102,13 +89,23 @@
         self.update_interlock("Vacuum", pressure >= 2)
 
 
-    def reset_frame_highlights(self):
-        for frame in self.frame.values:
-            print(self.frame.values)
-            frame.config(bg=self.parent.cget('bg'))
+    # def reset_frame_highlights(self):
+    #     for frame in self.frame.values:
+    #         print(self.frame.values)
+    #         frame.config(bg=self.parent.cget('bg'))
+
+
+    # this method right now only sets the frame boarder to be red TODO: make it flash
+    def highlight_frame(self, label, flashes=5, interval=500):
+        """Make the frame's border flash red for a given number of flashes."""
+        if label in self.frames:
+            frame = self.frames[label]
+            reg = frame.cget('highlightbackground')
+            new_color = 'red'
+
+
+            frame.config(highlightbackground=new_color, highlightthickness=5, relief='solid')
 
 
 
-    def highlight_frame(self, label):
-        if label in self.frames:
-            self.frames[label].config(bg="red")
+
