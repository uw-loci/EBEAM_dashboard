# interlocks.py
import tkinter as tk
import os, sys
import instrumentctl.g9_driver as g9_driv
from utils import LogLevel
import time

class InterlocksSubsystem:
    # the bit poistion for each interlock
    INPUTS = {
        0 : "E-STOP Int", # Chassis Estop
        1 : "E-STOP Int", # Chassis Estop
        2 : "E-STOP Ext", # Peripheral Estop
        3 : "E-STOP Ext", # Peripheral Estop
        4 : "Door", # Door 
        5 : "Door", # Door Lock
        6 : "Vacuum Power", # Vacuum Power
        7 : "Vacuum Pressure", # Vacuum Pressure
        8 : "High Oil", # Oil High
        9 : "Low Oil", # Oil Low
        10 : "Water", # Water
        11 : "HVolt ON", # HVolt ON
        12 : "G9SP Active" # G9SP Active
    }

    INDICATORS = {
        'Door': None,
        'Water': None,
        'Vacuum Power': None,
        'Vacuum Pressure': None,
        'Low Oil': None,
        'High Oil': None,
        'E-STOP Int': None,
        'E-STOP Ext': None,
        'All Interlocks': None,
        'G9SP Active': None,
        'HVolt ON': None
    }

    def __init__(self, parent, com_ports, logger=None, frames=None):
        self.parent = parent
        self.logger = logger
        self.frames = frames
        self.last_error_time = 0  # Track last error time
        self.error_count = 0      # Track consecutive errors
        self.update_interval = 500  # Default update interval (ms)
        self.max_interval = 5000   # Maximum update interval (ms)
        self._last_status = None
        self.setup_gui()

        try:
            if com_ports is not None:  # Better comparison
                try:
                    self.driver = g9_driv.G9Driver(com_ports, logger=self.logger)
                    self.log("G9 driver initialized", LogLevel.INFO)
                except Exception as e:
                    self.log(f"Failed to connect: {e}", LogLevel.ERROR)
                    self._set_all_indicators('red')
            else:
<<<<<<< HEAD
                self.driver._running = False
                self.log("No COM port provided for G9 driver", LogLevel.WARNING)
                self._set_all_indicators('red')
        except Exception as e:
=======
                self.driver = None
                self.log("No COM port provided for G9 driver", LogLevel.WARNING)
                self._set_all_indicators('red')
        except Exception as e:
            self.driver = None
>>>>>>> 295fc131
            self.log(f"Failed to initialize G9 driver: {str(e)}", LogLevel.WARNING)
            self._set_all_indicators('red')
        
        self.parent.after(self.update_interval, self.update_data)

    def update_com_port(self, com_port):
        """
        Update the COM port and reinitialize the driver
        
        Catch:
            Expection: If inilizition throws an error
        """
<<<<<<< HEAD

        if com_port:
            try:
                if self.driver:
                    self.driver.setup_serial(com_port, 9600, 0.5)
                else:
                    self.driver = g9_driv.G9Driver(com_port, logger=self.logger)
                # Test connection by getting status
                self.driver.get_interlock_status()
                self.parent.after(self.update_interval, self.update_data)
                self.log(f"G9 driver updated to port {com_port}", LogLevel.INFO)
            except Exception as e:
                self._set_all_indicators('red')
                self.log(f"Failed to update G9 driver: {str(e)}", LogLevel.ERROR)
        else:
            self._set_all_indicators('red')
            self.driver.setup_serial(None, 9600, 0.5)
=======
        if com_port:
            try:
                new_driver = g9_driv.G9Driver(com_port, logger=self.logger)
                # Test connection by getting status
                new_driver.get_interlock_status()
                self.driver = new_driver
                self.log(f"G9 driver updated to port {com_port}", LogLevel.INFO)
            except Exception as e:
                self.log(f"Failed to update G9 driver: {str(e)}", LogLevel.ERROR)
                self._set_all_indicators('red')
        else:
            self._set_all_indicators('red')
>>>>>>> 295fc131
            self.log("update_com_port is being called without a com port", LogLevel.ERROR)

    def _adjust_update_interval(self, success=True):
        """Adjust the polling interval based on connection success/failure"""
        if success:
            # On success, return to normal update rate
            self.error_count = 0
            self.update_interval = 500  # Reset to default interval
        else:
            # On communication failure, use exponential backoff with a cap
            self.error_count = min(self.error_count + 1, 5)  # Cap error count
            self.update_interval = min(500 * (2 ** self.error_count), self.max_interval)

    def setup_gui(self):
        """Setup the GUI for the interlocks subsystem"""
        self._create_main_frame()
        interlocks_frame = self._create_interlocks_frame()
        self._create_indicators(interlocks_frame)

    def _create_main_frame(self):
        """Create and configure the main container frame"""
        self.interlocks_frame = tk.Frame(self.parent)
        self.interlocks_frame.pack(fill=tk.BOTH, expand=True)
        
        # Configure grid weights for responsive layout
        self.parent.grid_rowconfigure(0, weight=1)
        self.parent.grid_columnconfigure(0, weight=1)
        self.interlocks_frame.grid_rowconfigure(0, weight=1)
        self.interlocks_frame.grid_columnconfigure(0, weight=1)
        self.interlocks_frame.grid(row=0, column=0, sticky='nsew')

    def _create_interlocks_frame(self):
        """Create the frame that will contain the interlock indicators"""
        interlocks_frame = tk.Frame(self.interlocks_frame, highlightbackground="black")
        interlocks_frame.grid(row=0, column=0, padx=0, pady=0, sticky="nsew")
        
        # Configure columns for indicator pairs (label + light)
        num_columns = 22
        for i in range(num_columns):
            interlocks_frame.grid_columnconfigure(i, weight=1)
        
        return interlocks_frame

    def _create_indicator_circle(self, frame, color):
        """Create a circular indicator light"""
        canvas = tk.Canvas(frame, width=30, height=30, highlightthickness=0)
        canvas.grid(sticky='nsew')
        oval_id = canvas.create_oval(5, 5, 25, 25, fill=color, outline="black")
        return canvas, oval_id

    def _create_indicators(self, frame):
        """Create all indicator lights and their labels"""
        for i, (name, _) in enumerate(self.INDICATORS.items()):
            # Create label
            tk.Label(frame, text=name, anchor="center").grid(
                row=0, column=i*2, sticky='ew'
            )
            
            # Create indicator light
            canvas, oval_id = self._create_indicator_circle(frame, 'red')
            canvas.grid(row=0, column=i*2+1, sticky='nsew')
            self.INDICATORS[name] = (canvas, oval_id)

    # updates indicator and logs updates
    def update_interlock(self, name, safety, data):
        """Update individual interlock indicator"""
        if name not in self.INDICATORS or safety == None or data == None:
            self.log("Invalid inputs to update_interlock", LogLevel.ERROR)

        color = 'green' if (safety & data) == 1 else 'red'

        if name in self.INDICATORS:
            canvas, oval_id = self.INDICATORS[name]
            current_color = canvas.itemcget(oval_id, 'fill')
            if current_color != color:
                canvas.itemconfig(oval_id, fill=color)
                self.log(f"Interlock {name}: {current_color} -> {color}", LogLevel.INFO)

    def _set_all_indicators(self, color):
        """Set all indicators to specified color"""
        if color == None or color == "":
            self.log("Invalid inputs to _set_all_indicators", LogLevel.ERROR)

        if self.INDICATORS:
            for name in self.INDICATORS:
                canvas, oval_id = self.INDICATORS[name]
                current_color = canvas.itemcget(oval_id, 'fill')
                if current_color != color:
                    canvas.itemconfig(oval_id, fill=color)
                    self.log(f"Interlock {name}: {current_color} -> {color}", LogLevel.INFO)

    def update_data(self):
        """
        Update interlock status

        Finally: Will always schedule the next time to refresh data

        Catch:
            ConnectionError: Thrown from G9Driver when serial connection throws error
            ValueError: Thrown from G9Driver when unexpected responce is recieved

            Exception: If anything else in message process throws an error

        """
        current_time = time.time()
        try:
            if not self.driver or not self.driver.is_connected():
                if current_time - self.last_error_time > (self.update_interval / 1000):
                    self._set_all_indicators('red')
                    self.log("G9 driver not connected", LogLevel.WARNING)
                    self.last_error_time = current_time
                    self.last_error_time = time.time()
                    self._adjust_update_interval(success=False)
            else:
                # Get interlock status from driver
                status = self.driver.get_interlock_status()
                
                if status is None:
                    self._set_all_indicators('red')
                    if current_time - self.last_error_time > (self.update_interval / 1000):
                        self.log("No data available from G9", LogLevel.CRITICAL)
                        self.last_error_time = current_time
                        self._adjust_update_interval(success=False)
                        self.parent.after(self.update_interval, self.update_data)
                        return
                    
                sitsf_bits, sitdf_bits, g9_active = status
<<<<<<< HEAD
                
=======

>>>>>>> 295fc131
                # Process dual-input interlocks (first 3 pairs)
                for i in range(3):
                    safety = (sitsf_bits[i*2] & 
                            sitsf_bits[i*2+1])
                    data = (sitdf_bits[i*2] & 
                        sitdf_bits[i*2+1])
                    
                    self.update_interlock(self.INPUTS[i*2], safety, data)
                
                # Process single-input interlocks
<<<<<<< HEAD
                for i in range(6, 12):
=======
                for i in range(6, 13):
>>>>>>> 295fc131
                    safety = sitsf_bits[i]
                    data = sitdf_bits[i]
                    self.update_interlock(self.INPUTS[i], safety, data)
                    
                # Update overall status
                all_good = sitsf_bits[:12] == sitdf_bits[:12] == [1] * 12
                self.update_interlock("All Interlocks", True, all_good)

                # make sure that the data output indicates button and been pressed and the input is not off/error
<<<<<<< HEAD
                if g9_active == sitsf_bits[12] == 1:
                    self.update_interlock("G9SP Active", True, all_good)
                else:
                    self.update_interlock("G9SP Active", False, all_good)
=======
                if g9_active == sitsf_bits[12]:
                    self.update_interlock("G9SP Active", True, all_good)
>>>>>>> 295fc131

                self._adjust_update_interval(success=True)

        except Exception as e:
            if time.time() - self.last_error_time > (self.update_interval / 1000):
                self.log(f"Unexpected error: {str(e)}", LogLevel.ERROR)
                self._set_all_indicators('red')
                self.last_error_time = time.time()
                self._adjust_update_interval(success=False)
            
        finally:
            # Schedule next update
            if self.driver:
                self.parent.after(self.update_interval, self.update_data)

    def log(self, message, level=LogLevel.INFO):
        """Log a message with the specified level if a logger is configured."""
        if self.logger:
            self.logger.log(message, level)
        else:
            print(f"{level.name}: {message}")
<|MERGE_RESOLUTION|>--- conflicted
+++ resolved
@@ -1,6 +1,9 @@
 # interlocks.py
 import tkinter as tk
 import os, sys
+import instrumentctl.g9_driver as g9_driv
+from utils import LogLevel
+import time
 import instrumentctl.g9_driver as g9_driv
 from utils import LogLevel
 import time
@@ -38,8 +41,46 @@
     }
 
     def __init__(self, parent, com_ports, logger=None, frames=None):
+    # the bit poistion for each interlock
+    INPUTS = {
+        0 : "E-STOP Int", # Chassis Estop
+        1 : "E-STOP Int", # Chassis Estop
+        2 : "E-STOP Ext", # Peripheral Estop
+        3 : "E-STOP Ext", # Peripheral Estop
+        4 : "Door", # Door 
+        5 : "Door", # Door Lock
+        6 : "Vacuum Power", # Vacuum Power
+        7 : "Vacuum Pressure", # Vacuum Pressure
+        8 : "High Oil", # Oil High
+        9 : "Low Oil", # Oil Low
+        10 : "Water", # Water
+        11 : "HVolt ON", # HVolt ON
+        12 : "G9SP Active" # G9SP Active
+    }
+
+    INDICATORS = {
+        'Door': None,
+        'Water': None,
+        'Vacuum Power': None,
+        'Vacuum Pressure': None,
+        'Low Oil': None,
+        'High Oil': None,
+        'E-STOP Int': None,
+        'E-STOP Ext': None,
+        'All Interlocks': None,
+        'G9SP Active': None,
+        'HVolt ON': None
+    }
+
+    def __init__(self, parent, com_ports, logger=None, frames=None):
         self.parent = parent
         self.logger = logger
+        self.frames = frames
+        self.last_error_time = 0  # Track last error time
+        self.error_count = 0      # Track consecutive errors
+        self.update_interval = 500  # Default update interval (ms)
+        self.max_interval = 5000   # Maximum update interval (ms)
+        self._last_status = None
         self.frames = frames
         self.last_error_time = 0  # Track last error time
         self.error_count = 0      # Track consecutive errors
@@ -57,18 +98,10 @@
                     self.log(f"Failed to connect: {e}", LogLevel.ERROR)
                     self._set_all_indicators('red')
             else:
-<<<<<<< HEAD
                 self.driver._running = False
                 self.log("No COM port provided for G9 driver", LogLevel.WARNING)
                 self._set_all_indicators('red')
         except Exception as e:
-=======
-                self.driver = None
-                self.log("No COM port provided for G9 driver", LogLevel.WARNING)
-                self._set_all_indicators('red')
-        except Exception as e:
-            self.driver = None
->>>>>>> 295fc131
             self.log(f"Failed to initialize G9 driver: {str(e)}", LogLevel.WARNING)
             self._set_all_indicators('red')
         
@@ -81,7 +114,6 @@
         Catch:
             Expection: If inilizition throws an error
         """
-<<<<<<< HEAD
 
         if com_port:
             try:
@@ -99,20 +131,6 @@
         else:
             self._set_all_indicators('red')
             self.driver.setup_serial(None, 9600, 0.5)
-=======
-        if com_port:
-            try:
-                new_driver = g9_driv.G9Driver(com_port, logger=self.logger)
-                # Test connection by getting status
-                new_driver.get_interlock_status()
-                self.driver = new_driver
-                self.log(f"G9 driver updated to port {com_port}", LogLevel.INFO)
-            except Exception as e:
-                self.log(f"Failed to update G9 driver: {str(e)}", LogLevel.ERROR)
-                self._set_all_indicators('red')
-        else:
-            self._set_all_indicators('red')
->>>>>>> 295fc131
             self.log("update_com_port is being called without a com port", LogLevel.ERROR)
 
     def _adjust_update_interval(self, success=True):
@@ -127,6 +145,13 @@
             self.update_interval = min(500 * (2 ** self.error_count), self.max_interval)
 
     def setup_gui(self):
+        """Setup the GUI for the interlocks subsystem"""
+        self._create_main_frame()
+        interlocks_frame = self._create_interlocks_frame()
+        self._create_indicators(interlocks_frame)
+
+    def _create_main_frame(self):
+        """Create and configure the main container frame"""
         """Setup the GUI for the interlocks subsystem"""
         self._create_main_frame()
         interlocks_frame = self._create_interlocks_frame()
@@ -240,11 +265,7 @@
                         return
                     
                 sitsf_bits, sitdf_bits, g9_active = status
-<<<<<<< HEAD
                 
-=======
-
->>>>>>> 295fc131
                 # Process dual-input interlocks (first 3 pairs)
                 for i in range(3):
                     safety = (sitsf_bits[i*2] & 
@@ -255,11 +276,7 @@
                     self.update_interlock(self.INPUTS[i*2], safety, data)
                 
                 # Process single-input interlocks
-<<<<<<< HEAD
                 for i in range(6, 12):
-=======
-                for i in range(6, 13):
->>>>>>> 295fc131
                     safety = sitsf_bits[i]
                     data = sitdf_bits[i]
                     self.update_interlock(self.INPUTS[i], safety, data)
@@ -269,15 +286,10 @@
                 self.update_interlock("All Interlocks", True, all_good)
 
                 # make sure that the data output indicates button and been pressed and the input is not off/error
-<<<<<<< HEAD
                 if g9_active == sitsf_bits[12] == 1:
                     self.update_interlock("G9SP Active", True, all_good)
                 else:
                     self.update_interlock("G9SP Active", False, all_good)
-=======
-                if g9_active == sitsf_bits[12]:
-                    self.update_interlock("G9SP Active", True, all_good)
->>>>>>> 295fc131
 
                 self._adjust_update_interval(success=True)
 
