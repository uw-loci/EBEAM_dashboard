# interlocks.py
import tkinter as tk
import os, sys
import instrumentctl.g9_driver as g9_driv
from utils import LogLevel
import time

class InterlocksSubsystem:
    # the bit poistion for each interlock
    INPUTS = {
        0 : "E-STOP Int", # Chassis Estop
        1 : "E-STOP Int", # Chassis Estop
        2 : "E-STOP Ext", # Peripheral Estop
        3 : "E-STOP Ext", # Peripheral Estop
        4 : "Door", # Door 
        5 : "Door", # Door Lock
        6 : "Vacuum Power", # Vacuum Power
        7 : "Vacuum Pressure", # Vacuum Pressure
        8 : "High Oil", # Oil High
        9 : "Low Oil", # Oil Low
        10 : "Water", # Water
        11 : "HVolt ON", # HVolt ON
        12 : "G9SP Active" # G9SP Active
    }

    INDICATORS = {
        'Door': None,
        'Water': None,
        'Vacuum Power': None,
        'Vacuum Pressure': None,
        'Low Oil': None,
        'High Oil': None,
        'E-STOP Int': None,
        'E-STOP Ext': None,
        'All Interlocks': None,
        'G9SP Active': None,
        'HVolt ON': None
    }

    def __init__(self, parent, com_ports, logger=None, frames=None):
        self.parent = parent
        self.logger = logger
        self.frames = frames
        self.last_error_time = 0  # Track last error time
        self.error_count = 0      # Track consecutive errors
        self.update_interval = 500  # Default update interval (ms)
        self.max_interval = 5000   # Maximum update interval (ms)
<<<<<<< HEAD
=======
        self._last_status = None
>>>>>>> e5c2796d
        self.setup_gui()

        try:
            if com_ports is not None:  # Better comparison
                try:
                    self.driver = g9_driv.G9Driver(com_ports, logger=self.logger)
<<<<<<< HEAD
                except Exception as e:
                    self.log(f"Failed to connect: {e}", LogLevel.ERROR)
                self.log("G9 driver initialized", LogLevel.INFO)
=======
                    self.log("G9 driver initialized", LogLevel.INFO)
                except Exception as e:
                    self.log(f"Failed to connect: {e}", LogLevel.ERROR)
                    self._set_all_indicators('red')
>>>>>>> e5c2796d
            else:
                self.driver = None
                self.log("No COM port provided for G9 driver", LogLevel.WARNING)
                self._set_all_indicators('red')
        except Exception as e:
            self.driver = None
            self.log(f"Failed to initialize G9 driver: {str(e)}", LogLevel.WARNING)
            self._set_all_indicators('red')
        
        self.parent.after(self.update_interval, self.update_data)

    def update_com_port(self, com_port):
        """
        Update the COM port and reinitialize the driver
        
        Catch:
            Expection: If inilizition throws an error
        """
<<<<<<< HEAD
        print("here")
=======
>>>>>>> e5c2796d
        if com_port:
            try:
                new_driver = g9_driv.G9Driver(com_port, logger=self.logger)
                # Test connection by getting status
                new_driver.get_interlock_status()
                self.driver = new_driver
<<<<<<< HEAD
                self.parent.after(self.update_interval, self.update_data)
=======
>>>>>>> e5c2796d
                self.log(f"G9 driver updated to port {com_port}", LogLevel.INFO)
            except Exception as e:
                self.log(f"Failed to update G9 driver: {str(e)}", LogLevel.ERROR)
                self._set_all_indicators('red')
        else:
<<<<<<< HEAD
            self.driver = None
=======
>>>>>>> e5c2796d
            self._set_all_indicators('red')
            self.log("update_com_port is being called without a com port", LogLevel.ERROR)

    def _adjust_update_interval(self, success=True):
        """Adjust the polling interval based on connection success/failure"""
        if success:
            # On success, return to normal update rate
            self.error_count = 0
<<<<<<< HEAD
            self.update_interval = max(500, self.update_interval // 2)
        else:
            # On communication failure, increase interval up to max_interval
            self.error_count += 1

            new_interval = self.update_interval * (1.5 if self.error_count < 5 else 1)
            self.update_interval = min(self.max_interval, int(new_interval))

            if self.error_count % 5 == 0:  # Log every 5th error
                self.log(f"G9 Connection issue. Update interval: {self.update_interval}ms", LogLevel.WARNING)

=======
            self.update_interval = 500  # Reset to default interval
        else:
            # On communication failure, use exponential backoff with a cap
            self.error_count = min(self.error_count + 1, 5)  # Cap error count
            self.update_interval = min(500 * (2 ** self.error_count), self.max_interval)
>>>>>>> e5c2796d

    def setup_gui(self):
        """Setup the GUI for the interlocks subsystem"""
        self._create_main_frame()
        interlocks_frame = self._create_interlocks_frame()
        self._create_indicators(interlocks_frame)

    def _create_main_frame(self):
        """Create and configure the main container frame"""
        self.interlocks_frame = tk.Frame(self.parent)
        self.interlocks_frame.pack(fill=tk.BOTH, expand=True)
        
        # Configure grid weights for responsive layout
        self.parent.grid_rowconfigure(0, weight=1)
        self.parent.grid_columnconfigure(0, weight=1)
        self.interlocks_frame.grid_rowconfigure(0, weight=1)
        self.interlocks_frame.grid_columnconfigure(0, weight=1)
        self.interlocks_frame.grid(row=0, column=0, sticky='nsew')

    def _create_interlocks_frame(self):
        """Create the frame that will contain the interlock indicators"""
        interlocks_frame = tk.Frame(self.interlocks_frame, highlightbackground="black")
        interlocks_frame.grid(row=0, column=0, padx=0, pady=0, sticky="nsew")
        
        # Configure columns for indicator pairs (label + light)
        num_columns = 22
        for i in range(num_columns):
            interlocks_frame.grid_columnconfigure(i, weight=1)
        
        return interlocks_frame

    def _create_indicator_circle(self, frame, color):
        """Create a circular indicator light"""
        canvas = tk.Canvas(frame, width=30, height=30, highlightthickness=0)
        canvas.grid(sticky='nsew')
        oval_id = canvas.create_oval(5, 5, 25, 25, fill=color, outline="black")
        return canvas, oval_id

    def _create_indicators(self, frame):
        """Create all indicator lights and their labels"""
        for i, (name, _) in enumerate(self.INDICATORS.items()):
            # Create label
            tk.Label(frame, text=name, anchor="center").grid(
                row=0, column=i*2, sticky='ew'
            )
            
            # Create indicator light
            canvas, oval_id = self._create_indicator_circle(frame, 'red')
            canvas.grid(row=0, column=i*2+1, sticky='nsew')
            self.INDICATORS[name] = (canvas, oval_id)

    # updates indicator and logs updates
    def update_interlock(self, name, safety, data):
        """Update individual interlock indicator"""
        if name not in self.INDICATORS or safety == None or data == None:
            self.log("Invalid inputs to update_interlock", LogLevel.ERROR)

        color = 'green' if (safety & data) == 1 else 'red'

        if name in self.INDICATORS:
            canvas, oval_id = self.INDICATORS[name]
            current_color = canvas.itemcget(oval_id, 'fill')
            if current_color != color:
                canvas.itemconfig(oval_id, fill=color)
                self.log(f"Interlock {name}: {current_color} -> {color}", LogLevel.INFO)

    def _set_all_indicators(self, color):
        """Set all indicators to specified color"""
        if color == None or color == "":
            self.log("Invalid inputs to _set_all_indicators", LogLevel.ERROR)

        if self.INDICATORS:
            for name in self.INDICATORS:
                canvas, oval_id = self.INDICATORS[name]
                current_color = canvas.itemcget(oval_id, 'fill')
                if current_color != color:
                    canvas.itemconfig(oval_id, fill=color)
                    self.log(f"Interlock {name}: {current_color} -> {color}", LogLevel.INFO)

    def update_data(self):
        """
        Update interlock status

        Finally: Will always schedule the next time to refresh data

        Catch:
            ConnectionError: Thrown from G9Driver when serial connection throws error
            ValueError: Thrown from G9Driver when unexpected responce is recieved

            Exception: If anything else in message process throws an error

        """
        current_time = time.time()
        try:
            if not self.driver or not self.driver.is_connected():
                if current_time - self.last_error_time > (self.update_interval / 1000):
                    self._set_all_indicators('red')
                    self.log("G9 driver not connected", LogLevel.WARNING)
                    self.last_error_time = current_time
<<<<<<< HEAD
                    self._adjust_update_interval(success=False)

                self.parent.after(500, self.update_data)
                return

            # Get interlock status from driver
            sitsf_bits, sitdf_bits, g9_active = self.driver.get_interlock_status()
            
            # Process dual-input interlocks (first 3 pairs)
            for i in range(3):
                safety = (sitsf_bits[i*2] & 
                         sitsf_bits[i*2+1])
                data = (sitdf_bits[i*2] & 
                       sitdf_bits[i*2+1])
                
                self.update_interlock(self.INPUTS[i*2], safety, data)
            
            # Process single-input interlocks
            for i in range(6, 13):
                safety = sitsf_bits[i]
                data = sitdf_bits[i]
                self.update_interlock(self.INPUTS[i], safety, data)
                
            # Update overall status
            all_good = sitsf_bits[:12] == sitdf_bits[:12] == [1] * 12
            self.update_interlock("All Interlocks", True, all_good)

            # make sure that the data output indicates button and been pressed and the input is not off/error
            if g9_active == sitsf_bits[12]:
                self.update_interlock("G9SP Active", True, all_good)

        except (ConnectionError, ValueError) as e:
            if current_time - self.last_error_time > (self.update_interval / 1000):
                self.log(f"G9 communication error: {str(e)}", LogLevel.ERROR)
                self._set_all_indicators('red')
                self.last_error_time = current_time
                self._adjust_update_interval(success=False)
            
        except Exception as e:
            if current_time - self.last_error_time > (self.update_interval / 1000):
                self.log(f"Unexpected error: {str(e)}", LogLevel.ERROR)
                self._set_all_indicators('red')
                self.last_error_time = current_time
=======
                    self.last_error_time = time.time()
                    self._adjust_update_interval(success=False)
            else:
                # Get interlock status from driver
                status = self.driver.get_interlock_status()
                
                if status is None:
                    self._set_all_indicators('red')
                    if current_time - self.last_error_time > (self.update_interval / 1000):
                        self.log("No data available from G9", LogLevel.CRITICAL)
                        self.last_error_time = current_time
                        self._adjust_update_interval(success=False)
                        self.parent.after(self.update_interval, self.update_data)
                        return
                    
                sitsf_bits, sitdf_bits, g9_active = status

                # Process dual-input interlocks (first 3 pairs)
                for i in range(3):
                    safety = (sitsf_bits[i*2] & 
                            sitsf_bits[i*2+1])
                    data = (sitdf_bits[i*2] & 
                        sitdf_bits[i*2+1])
                    
                    self.update_interlock(self.INPUTS[i*2], safety, data)
                
                # Process single-input interlocks
                for i in range(6, 13):
                    safety = sitsf_bits[i]
                    data = sitdf_bits[i]
                    self.update_interlock(self.INPUTS[i], safety, data)
                    
                # Update overall status
                all_good = sitsf_bits[:12] == sitdf_bits[:12] == [1] * 12
                self.update_interlock("All Interlocks", True, all_good)

                # make sure that the data output indicates button and been pressed and the input is not off/error
                if g9_active == sitsf_bits[12]:
                    self.update_interlock("G9SP Active", True, all_good)

                self._adjust_update_interval(success=True)

        except Exception as e:
            if time.time() - self.last_error_time > (self.update_interval / 1000):
                self.log(f"Unexpected error: {str(e)}", LogLevel.ERROR)
                self._set_all_indicators('red')
                self.last_error_time = time.time()
>>>>>>> e5c2796d
                self._adjust_update_interval(success=False)
            
        finally:
            # Schedule next update
            if self.driver:
                self.parent.after(self.update_interval, self.update_data)

    def log(self, message, level=LogLevel.INFO):
        """Log a message with the specified level if a logger is configured."""
        if self.logger:
            self.logger.log(message, level)
<<<<<<< HEAD
        elif self.debug_mode:
=======
        else:
>>>>>>> e5c2796d
            print(f"{level.name}: {message}")
<|MERGE_RESOLUTION|>--- conflicted
+++ resolved
@@ -45,26 +45,17 @@
         self.error_count = 0      # Track consecutive errors
         self.update_interval = 500  # Default update interval (ms)
         self.max_interval = 5000   # Maximum update interval (ms)
-<<<<<<< HEAD
-=======
         self._last_status = None
->>>>>>> e5c2796d
         self.setup_gui()
 
         try:
             if com_ports is not None:  # Better comparison
                 try:
                     self.driver = g9_driv.G9Driver(com_ports, logger=self.logger)
-<<<<<<< HEAD
-                except Exception as e:
-                    self.log(f"Failed to connect: {e}", LogLevel.ERROR)
-                self.log("G9 driver initialized", LogLevel.INFO)
-=======
                     self.log("G9 driver initialized", LogLevel.INFO)
                 except Exception as e:
                     self.log(f"Failed to connect: {e}", LogLevel.ERROR)
                     self._set_all_indicators('red')
->>>>>>> e5c2796d
             else:
                 self.driver = None
                 self.log("No COM port provided for G9 driver", LogLevel.WARNING)
@@ -83,29 +74,20 @@
         Catch:
             Expection: If inilizition throws an error
         """
-<<<<<<< HEAD
         print("here")
-=======
->>>>>>> e5c2796d
         if com_port:
             try:
                 new_driver = g9_driv.G9Driver(com_port, logger=self.logger)
                 # Test connection by getting status
                 new_driver.get_interlock_status()
                 self.driver = new_driver
-<<<<<<< HEAD
                 self.parent.after(self.update_interval, self.update_data)
-=======
->>>>>>> e5c2796d
                 self.log(f"G9 driver updated to port {com_port}", LogLevel.INFO)
             except Exception as e:
                 self.log(f"Failed to update G9 driver: {str(e)}", LogLevel.ERROR)
                 self._set_all_indicators('red')
         else:
-<<<<<<< HEAD
             self.driver = None
-=======
->>>>>>> e5c2796d
             self._set_all_indicators('red')
             self.log("update_com_port is being called without a com port", LogLevel.ERROR)
 
@@ -114,25 +96,11 @@
         if success:
             # On success, return to normal update rate
             self.error_count = 0
-<<<<<<< HEAD
-            self.update_interval = max(500, self.update_interval // 2)
-        else:
-            # On communication failure, increase interval up to max_interval
-            self.error_count += 1
-
-            new_interval = self.update_interval * (1.5 if self.error_count < 5 else 1)
-            self.update_interval = min(self.max_interval, int(new_interval))
-
-            if self.error_count % 5 == 0:  # Log every 5th error
-                self.log(f"G9 Connection issue. Update interval: {self.update_interval}ms", LogLevel.WARNING)
-
-=======
             self.update_interval = 500  # Reset to default interval
         else:
             # On communication failure, use exponential backoff with a cap
             self.error_count = min(self.error_count + 1, 5)  # Cap error count
             self.update_interval = min(500 * (2 ** self.error_count), self.max_interval)
->>>>>>> e5c2796d
 
     def setup_gui(self):
         """Setup the GUI for the interlocks subsystem"""
@@ -232,51 +200,6 @@
                     self._set_all_indicators('red')
                     self.log("G9 driver not connected", LogLevel.WARNING)
                     self.last_error_time = current_time
-<<<<<<< HEAD
-                    self._adjust_update_interval(success=False)
-
-                self.parent.after(500, self.update_data)
-                return
-
-            # Get interlock status from driver
-            sitsf_bits, sitdf_bits, g9_active = self.driver.get_interlock_status()
-            
-            # Process dual-input interlocks (first 3 pairs)
-            for i in range(3):
-                safety = (sitsf_bits[i*2] & 
-                         sitsf_bits[i*2+1])
-                data = (sitdf_bits[i*2] & 
-                       sitdf_bits[i*2+1])
-                
-                self.update_interlock(self.INPUTS[i*2], safety, data)
-            
-            # Process single-input interlocks
-            for i in range(6, 13):
-                safety = sitsf_bits[i]
-                data = sitdf_bits[i]
-                self.update_interlock(self.INPUTS[i], safety, data)
-                
-            # Update overall status
-            all_good = sitsf_bits[:12] == sitdf_bits[:12] == [1] * 12
-            self.update_interlock("All Interlocks", True, all_good)
-
-            # make sure that the data output indicates button and been pressed and the input is not off/error
-            if g9_active == sitsf_bits[12]:
-                self.update_interlock("G9SP Active", True, all_good)
-
-        except (ConnectionError, ValueError) as e:
-            if current_time - self.last_error_time > (self.update_interval / 1000):
-                self.log(f"G9 communication error: {str(e)}", LogLevel.ERROR)
-                self._set_all_indicators('red')
-                self.last_error_time = current_time
-                self._adjust_update_interval(success=False)
-            
-        except Exception as e:
-            if current_time - self.last_error_time > (self.update_interval / 1000):
-                self.log(f"Unexpected error: {str(e)}", LogLevel.ERROR)
-                self._set_all_indicators('red')
-                self.last_error_time = current_time
-=======
                     self.last_error_time = time.time()
                     self._adjust_update_interval(success=False)
             else:
@@ -324,7 +247,6 @@
                 self.log(f"Unexpected error: {str(e)}", LogLevel.ERROR)
                 self._set_all_indicators('red')
                 self.last_error_time = time.time()
->>>>>>> e5c2796d
                 self._adjust_update_interval(success=False)
             
         finally:
@@ -336,9 +258,5 @@
         """Log a message with the specified level if a logger is configured."""
         if self.logger:
             self.logger.log(message, level)
-<<<<<<< HEAD
-        elif self.debug_mode:
-=======
         else:
->>>>>>> e5c2796d
             print(f"{level.name}: {message}")
