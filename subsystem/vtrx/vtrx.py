# vtrx.py
import tkinter as tk
from tkinter import messagebox
import datetime
import serial
import threading
from utils import LogLevel
from matplotlib.backends.backend_tkagg import FigureCanvasTkAgg
from tkinter import ttk
import matplotlib.pyplot as plt
import matplotlib.dates as mdates
import time
import os
import sys
import queue

def resource_path(relative_path):
    """ Get the absolute path to a resource, works for development and when running as bundled executable"""
    try:
        # PyInstaller creates a temp folder and stores path in _MEIPASS
        base_path = sys._MEIPASS
    except AttributeError:
        base_path = os.path.abspath(".")

    return os.path.join(base_path, relative_path)

class VTRXSubsystem: 
    ERROR_CODES = {
        0: "VALVE CONTENTION",
        1: "COLD CATHODE FAILURE",
        2: "MICROPIRANI FAILURE",
        3: "UNEXPECTED PRESSURE ERROR",
        4: "SAFETY RELAY ERROR",
        5: "ARGON GATE VALVE ERROR",
        6: "TURBO GATE VALVE ERROR",
        7: "VENT VALVE OPEN ERROR",
        8: "PRESSURE NACK ERROR",
        9: "PRESSURE SENSE ERROR",
        10: "PRESSURE UNIT ERROR",
        11: "USER TAG NACK ERROR",
        12: "RELAY NACK ERROR",
        13: "PRESSURE DOSE WARNING",
        14: "TURBO GATE VALVE WARNING",
        15: "TURBO ROTOR ON WARNING",
        16: "UNSAFE FOR HV WARNING"
    }

    def __init__(self, parent, serial_port='COM7', baud_rate=9600, logger=None):
        self.parent = parent
        self.serial_port = serial_port
        self.baud_rate = baud_rate
        self.logger = logger
        self.data_queue = queue.Queue()
        
        self.MAX_HISTORY_SECONDS = 7 * 24 * 60 * 60 # 7 days in seconds
        self.full_history_x = []    # Complete timestamp history
        self.full_history_y = []    # Complete pressure history
        self.x_data = []            # Display window data
        self.y_data = []            # Display window data
        self.display_window = 300   # Default 5 minutes

        self.circle_indicators = []
        self.error_state = False
        self.error_logged = False
        self.stop_event = threading.Event()
        self.last_data_received_time = time.time()
        self.last_gui_update_time = time.time()
        
        current_time = datetime.datetime.now()
        self.full_history_x = [current_time]
        self.full_history_y = [1e3]
        self.x_data = [current_time]
        self.y_data = [1e3]
        
        self.setup_serial()
        self.setup_gui()
        
        if self.ser is not None and self.ser.is_open:
            self.start_serial_thread()

    def update_com_port(self, new_port):
        self.log(f"Updating COM port from {self.serial_port} to {new_port}", LogLevel.INFO)
        
        # stop the existing serial thread
        self.stop_serial_thread()

        # close existing serial connection if it exists
        if self.ser and self.ser.is_open:
            self.ser.close()
            self.log(f"Closed serial port {self.serial_port}", LogLevel.INFO)

        self.serial_port = new_port
        self.setup_serial()

        # If the new connection is successful, restart the serial thread
        if self.ser and self.ser.is_open:
            self.start_serial_thread()
            self.log(f"Updated VTRX COM port to {new_port}", LogLevel.INFO)
        else:
            self.log(f"Failed to establish connection on new port {new_port}", LogLevel.ERROR)

    def setup_serial(self):
        """
        Attempt to establish serial connection with the VTRX hardware using the specified port and baud rate.

        Tries to open the serial port configured in `self.serial_port`. If successful, 
        updates the internal `self.ser` reference. If it fails, logs an error and sets 
        `self.ser` to None.

        Raises:
            serial.SerialException: If opening the serial port fails unexpectedly 
        """
        try:
            self.ser = serial.Serial(self.serial_port, self.baud_rate, timeout=1)
            self.log(f"Serial connection established on {self.serial_port}", LogLevel.INFO)
            self.error_logged = False # reset error flag on success
        except serial.SerialException as e:
            self.log(f"Error opening serial port {self.serial_port}: {e}", LogLevel.ERROR)
            self.ser = None
            self.error_logged = False

    def read_serial(self):
        """
        Continuously read data from the serial port and push it to the queue.

        This method runs in the dedicated "serial" thread. It checks if the serial port is open,
        reads a line of data, decodes it, and places the resulting string onto 
        `self.data_queue`. If any serial-related error occurs, logs the error once.

        This method exits if `self.stop_event` is set.
        """
        while not self.stop_event.is_set():
            if self.ser and self.ser.is_open:
                try:
                    data_bytes = self.ser.readline()
                    if data_bytes:
                        self.last_data_received_time = time.time()
                        data = data_bytes.decode('utf-8', errors='replace').strip()
                        if data:
                            self.data_queue.put(data)
                    else:
                        self.data_queue.put(None)
                except serial.SerialException as e:
                    if not self.error_logged:
                        self.log(f"VTRX Serial communication error: {e}", LogLevel.ERROR)
                        self.error_logged = True
                except UnicodeDecodeError as e:
                    if not self.error_logged:
                        self.log(f"VTRX Data decoding error: {e}", LogLevel.ERROR)
                        self.error_logged = True
                except Exception as e:
                    if not self.error_logged:
                        self.log(f"VTRX Unexpected error: {e}", LogLevel.ERROR)
                        self.error_logged = True
            else:
                if not self.error_logged:
                    self.log("VTRX Serial port is not open.", LogLevel.ERROR)
                    self.error_logged = True
                time.sleep(1)

    def _create_indicator_circle(self, parent_frame, color="grey"):
        canvas = tk.Canvas(parent_frame, width=30, height=30, highlightthickness=0)
        oval_id = canvas.create_oval(2, 2, 28, 28, fill=color, outline="black")
        canvas._oval_id = oval_id
        canvas.bind('<Configure>', lambda e: self._resize_indicator(canvas, e))
        return canvas, oval_id

    def _resize_indicator(self, canvas, event):
        width, height = event.width, event.height
        margin = min(width, height) // 4
        # Update the coordinates of the existing oval without deleting it.
        if hasattr(canvas, '_oval_id'):
            canvas.coords(canvas._oval_id, margin, margin, width - margin, height - margin)

    def process_queue(self):
        """
        Process all items in the data queue and update the GUI.

        This method is scheduled every 500ms. It fetches new items from 
        self.data_queue. If an item is None, it indicates no data is currently 
        available. If the item is valid data, it invokes the serial handler.

        After processing all items, reschedules itself to run again after 500 ms.
        """
        try:
            while True:
                data = self.data_queue.get_nowait()
                if data is None:
                    self.update_gui_with_error_state()
                else:
                    self.handle_serial_data(data)
        except queue.Empty:
            pass
        finally:
            self.parent.after(500, self.process_queue)

    def update_gui_with_error_state(self):
        """
        Update GUI elements to reflect error state.
        
        Sets indicators to red, updates pressure label, and changes plot appearance
        to indicate error condition.
        """
        self.label_pressure.config(text="No data...", fg="red")
        self.line.set_color('red')
        self.ax.set_title('(Error)', fontsize=10, color='red')
        for canvas, oval_id in self.circle_indicators:
            canvas.itemconfig(oval_id, fill='red')
        self.canvas.draw_idle()

    def handle_serial_data(self, data):
        """
        Parse and handle a single line of raw serial data from the VTRX system.

        The serial data is expected to be a semicolon-separated string containing 
        at least three fields:
            1) pressure value (float)
            2) raw pressure string (scientific notation)
            3) switch states in binary format
            4+) optional error messages

        If parsing is successful, updates the GUI with the new pressure value and 
        switch states, or sets the error state if anything is invalid.

        Args:
            data: The raw data string read from the serial port (e.g., "1.23;1.23E-01;10110010;972b ERR:...").

        Raises:
            ValueError: If the pressure value cannot be converted to float.
            IndexError: If the data string has fewer parts than expected.
        """
        data_parts = data.split(';')
        if len(data_parts) < 3:
            self.log("Incomplete data received.", LogLevel.WARNING)
            self.log(f"Literal data from VTRX: {data}", LogLevel.DEBUG)
            self.error_state = True
            self.update_gui_with_error_state()
            return
        
        try:
            pressure_value = float(data_parts[0])   # numerical pressure value
            pressure_raw = data_parts[1]            # raw string from 972b sensor
            switch_states_binary = data_parts[2]    # binary state switches
            switch_states = [int(bit) for bit in f"{int(switch_states_binary, 2):08b}"] # Ensures it's 8 bits long

            self.error_state = False # Assume no error unless found
            if len(data_parts) > 3: # Handle errors
                errors = data_parts[3:] # All subsequent parts are errors
                for error in errors:
                    if error.startswith("972b ERR:"):
                        error_code, error_message = error.split(":")[1:]
                        self.log(f"VTRX Err {error_code}: Actual:{error_message}", LogLevel.ERROR)
                        self.error_state = True
            
            if not self.error_state:    
                self.update_gui(pressure_value, pressure_raw, switch_states)
            else:
                self.update_gui_with_error_state()
            self.error_logged = False # reset error flag on successful data processing

        except ValueError as e:    
            self.log(f"VTRX Data processing error: {e}", LogLevel.ERROR)
            self.error_state = True
        except IndexError as e:
            self.log(f"VTRX Data processing error: Insufficient segments - {data}. Error: {e}", LogLevel.ERROR)
            self.error_state = True

    def log(self, message, level=LogLevel.INFO):
        if self.logger:
            self.logger.log(message, level)
        else:
            print(f"{level.name}: {message}")

    def setup_gui(self):
        """
        Initializes and configures the GUI components including status indicators and plot.
        
        Creates:
        - Status indicator frame with switch state indicators
        - Pressure label and control buttons
        - Real-time pressure plot with logarithmic scale
        """
        layout_frame = tk.Frame(self.parent)
        layout_frame.pack(side=tk.LEFT, fill=tk.BOTH, expand=True)

        # Formatting status indicators
        switches_frame = tk.Frame(layout_frame)
        switches_frame.pack(side=tk.LEFT, fill=tk.Y, expand=True, padx=5)

        # Distribute vertical space
        switches_frame.grid_rowconfigure(tuple(range(10)), weight=1)
        switches_frame.grid_columnconfigure(0, weight=3) # Label colunm
        switches_frame.grid_columnconfigure(1, weight=1) # indicator column 

        # Setup labels for each switch
        switch_labels = [
            "Pumps Power ON", 
            "Turbo Rotor ON", 
            "Turbo Vent OPEN",
            "972b Power ON", 
            "Turbo Gate CLOSED",
            "Turbo Gate OPEN", 
            "Argon Gate OPEN", 
            "Argon Gate CLOSED"
        ]
        label_width = 15

        for idx, switch in enumerate(switch_labels):
            label = tk.Label(switches_frame, text=switch, anchor='center', width=label_width)
            label.grid(row=idx, column=0, sticky='nsew', pady=2, padx=(0, 1))
            
            canvas, oval_id = self._create_indicator_circle(switches_frame, color='grey')
            canvas.grid(row=idx, column=1, sticky='nsew', pady=2, padx=(0, 1))
            self.circle_indicators.append((canvas, oval_id))

        # Pressure label setup
        pressure_frame = tk.Frame(switches_frame)
        pressure_frame.grid(row=len(switch_labels), column=0, columnspan=2, sticky='nsew', pady=1)
        # Configure columns to center the label
        pressure_frame.grid_columnconfigure(0, weight=1) 
        pressure_frame.grid_columnconfigure(2, weight=1) 
        pressure_frame.grid_columnconfigure(1, weight=0) 

        self.label_pressure = tk.Label(
            pressure_frame,
            text="No data...", 
            anchor='center',
            font=('Helvetica', 11, 'bold'), 
            relief='ridge', 
            bg='white',
            fg='black', 
            padx=3, pady=2
        )
        self.label_pressure.grid(row=0, column=1, ipady=2, pady=(0,2))

        # Buttons frame
        button_frame = tk.Frame(switches_frame)
        button_frame.grid(row=len(switch_labels)+1, column=0, columnspan=2, sticky='nsew', pady=1)
        button_frame.bind("<Configure>", self._on_button_frame_resize)

        self.button_frame = button_frame
    
        timeframe_frame = tk.Frame(button_frame)
        timeframe_frame.pack(side=tk.LEFT, expand=True, fill=tk.X, padx=5)
        
        times = [
            ("5 min", 300),
            ("15 min", 900),
            ("30 min", 1800),
            ("1 hour", 3600),
            ("5 hour", 18000),
            ("10 hour", 36000),
            ("1 day", 86400),
            ("2 days", 172800),
            ("3 days", 259200),
            ("4 days", 345600),
            ("5 days", 432000),
            ("6 days", 518400),
            ("Max", self.MAX_HISTORY_SECONDS)
        ]
        
        self.time_window_var = tk.StringVar(value="5 min")
        time_dropdown = ttk.Combobox(
            timeframe_frame, 
            textvariable=self.time_window_var,
            values=[t[0] for t in times],
            state='readonly',
            width=6
        )
        time_dropdown.pack(fill=tk.X)
        time_dropdown.bind('<<ComboboxSelected>>', 
            lambda _: self.update_time_window(dict(times)[self.time_window_var.get()]))
        
        self.save_button = tk.Button(button_frame, text="Save Plot", command=self.save_plot)
        self.save_button.pack(side=tk.LEFT, expand=True, fill=tk.X, padx=5)

        # Plot frame
        plot_frame = tk.Frame(layout_frame)
        plot_frame.pack(side=tk.RIGHT, fill=tk.BOTH, expand=True, padx=1) 
        self.fig, self.ax = plt.subplots()
        self.fig.subplots_adjust(left=0.15, right=0.99, top=0.99, bottom=0.05)
        self.line, = self.ax.plot(self.x_data, self.y_data, 'g-')
        self.ax.xaxis.set_major_formatter(mdates.DateFormatter('%H:%M:%S'))
        self.fig.autofmt_xdate()  
        self.ax.set_title('')
        self.ax.set_xlabel('Time', fontsize=8)
        self.ax.set_ylabel('Pressure [mbar]', fontsize=8)
        self.ax.set_yscale('log')
        self.ax.set_ylim(1e-7, 1e3)  
        self.ax.tick_params(axis='x', labelsize=6, pad=1)
        self.ax.grid(True)

        self.canvas = FigureCanvasTkAgg(self.fig, master=plot_frame)
        self.canvas.draw()
        self.canvas_widget = self.canvas.get_tk_widget()
        self.canvas_widget.pack(fill=tk.BOTH, expand=True)
     
    def update_gui(self, pressure_value, pressure_raw, switch_states):
        """
        Update GUI labels, indicators, and plot with new pressure/switch data.
    
        Args:
            pressure_value (float): Current pressure reading
            pressure_raw (str): Raw pressure string from sensor (e.g. "1.23E-04)
            switch_states (list): List of 8 bits binary switch states
        """
        if self.error_state:
            return
        
        current_time = datetime.datetime.now()
        
        # Update full history
        self.full_history_x.append(current_time)
        self.full_history_y.append(pressure_value)
        
        # Trim history older than MAX_HISTORY_SECONDS
        cutoff_time = current_time - datetime.timedelta(seconds=self.MAX_HISTORY_SECONDS)
        while self.full_history_x and self.full_history_x[0] < cutoff_time:
            self.full_history_x.pop(0)
            self.full_history_y.pop(0)
        
        # Update display window data
        display_cutoff = current_time - datetime.timedelta(seconds=self.display_window)
        self.x_data = [x for x in self.full_history_x if x >= display_cutoff]
        self.y_data = self.full_history_y[-len(self.x_data):]
        
        if time.time() - self.last_gui_update_time > 0.5:
            self.last_gui_update_time = time.time()
            if not self.error_state:
                # Normal state
                self.label_pressure.config(
                    text=f"{pressure_raw} mbar",
                    bg="white",
                    fg="black"
                )
            else:
                # Error state
                self.label_pressure.config(
                    text="No data...",
                    bg="#FF0000",
                    fg="#FFB6B6"
                )
            self.line.set_color('green' if not self.error_state else 'red')
            self.ax.set_title(
                'VTRX Pressure Readout',
                fontsize=10,
                color='black' if not self.error_state else 'red'
            )
            self.update_plot()

            for idx, state in enumerate(switch_states):
                canvas, oval_id = self.circle_indicators[idx]
                canvas.itemconfig(oval_id, fill='#00FF24' if state == 1 else 'grey')
            
            self.log(f"GUI updated with pressure: {pressure_raw} mbar", LogLevel.DEBUG)

    def update_plot(self):
        """Update plot with current display window data."""
        # Update the data for the line
        self.line.set_data(self.x_data, self.y_data)
        self.ax.relim()
        self.ax.autoscale_view(True, True, False)

        if self.y_data:
            y_min = min(self.y_data)
            y_max = max(self.y_data)
            if y_min > 0 and y_max > 0:
                self.ax.set_ylim(y_min * 0.5, y_max * 2)

        if self.x_data:
            current_time = self.x_data[-1]
            start_time = current_time - datetime.timedelta(seconds=self.display_window)
            self.ax.set_xlim(start_time, current_time)

        self.canvas.draw_idle()
        self.canvas.flush_events()

    def start_serial_thread(self):
        self.stop_event.clear()
        self.serial_thread = threading.Thread(target=self.read_serial, daemon=True)
        self.serial_thread.start()
        self.parent.after(100, self.process_queue)

    def stop_serial_thread(self):
        self.stop_event.set()
        if hasattr(self, 'serial_thread') and self.serial_thread.is_alive():
            self.serial_thread.join()
    
    def update_time_window(self, seconds):
        current_time = datetime.datetime.now()
        self.display_window = seconds
        
        # Update display data from full history
        display_cutoff = current_time - datetime.timedelta(seconds=seconds)
        self.x_data = [x for x in self.full_history_x if x >= display_cutoff]
        self.y_data = self.full_history_y[-len(self.x_data):]
        
        self.update_plot()

    def save_plot(self):
        """
        Save the current plot as a PNG file in the EBEAM_dashboard_logs directory.
        """
        try:
            # Create logs directory if it doesn't exist
            log_dir = "EBEAM-Dashboard-Logs"
            if not os.path.exists(log_dir):
                os.makedirs(log_dir)
            
            # Generate timestamp for filename
            timestamp = datetime.datetime.now().strftime("%Y%m%d_%H%M%S")
            filename = os.path.join(log_dir, f"pressure_plot_{timestamp}.png")
            
            # Save the figure
            self.fig.savefig(filename, dpi=300, bbox_inches='tight')
            self.log(f"Plot saved to {filename}", LogLevel.INFO)
            messagebox.showinfo("Success", f"Plot saved to {filename}")
        except Exception as e:
            error_message = f"Failed to save plot: {str(e)}"
            messagebox.showerror("Error", error_message)
            self.log(error_message, LogLevel.ERROR)

    def _on_button_frame_resize(self, event):
        """
        Callback to adjust the font size of the Reset/Save buttons
        based on the current height of the parent frame.
        """
        base_height = 300 
        base_font_size = 16
        current_height = event.height

        scale_factor = max(0.5, min(2.0, current_height / base_height))
        new_font_size = int(base_font_size * scale_factor)
        self.save_button.config(font=("Helvetica", new_font_size))

    def __del__(self):
            # TBD ensure serial thread is stopped when the object is destroyed
            self.stop_serial_thread()
            if self.ser and self.ser.is_open:
                self.ser.close()

    def close_com_ports(self):
        """
        Closes the serial port connection and stops the serial thread upon quitting the application.
        """
        self.stop_serial_thread()
        if self.ser and self.ser.is_open:
            self.ser.close()
            self.log(f"Closed serial port {self.serial_port}", LogLevel.INFO)
<<<<<<< HEAD
=======
        else:
            self.log(f"{self.serial_port} port already closed", LogLevel.INFO)
>>>>>>> 5e080616
          <|MERGE_RESOLUTION|>--- conflicted
+++ resolved
@@ -538,7 +538,6 @@
             self.stop_serial_thread()
             if self.ser and self.ser.is_open:
                 self.ser.close()
-
     def close_com_ports(self):
         """
         Closes the serial port connection and stops the serial thread upon quitting the application.
@@ -547,9 +546,6 @@
         if self.ser and self.ser.is_open:
             self.ser.close()
             self.log(f"Closed serial port {self.serial_port}", LogLevel.INFO)
-<<<<<<< HEAD
-=======
         else:
             self.log(f"{self.serial_port} port already closed", LogLevel.INFO)
->>>>>>> 5e080616
           