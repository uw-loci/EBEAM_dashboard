--- conflicted
+++ resolved
@@ -1528,7 +1528,6 @@
                         return False
                     voltage = new_voltage
 
-<<<<<<< HEAD
             # self.log(f"{emission_voltage=} : {heater_current=} : {predicted_current=} ___________________", LogLevel.ERROR)
 
             # Check if the interpolated current is within the model's range
@@ -1536,9 +1535,6 @@
                 self.log(f"Heater current {heater_current:.3f} is out of range [{min(self.cur_cathode_model.x_data):.3f}, {max(self.cur_cathode_model.x_data):.3f}]", LogLevel.WARNING)
 
             # Set voltage and current on the power supply
-=======
-            # Set Upper Current Limit on the power supply. Voltage is set in the power supply class when toggle_output is called
->>>>>>> e14310c5
             if self.power_supplies and len(self.power_supplies) > index:
                 # voltage_set_success = self.power_supplies[index].set_voltage(3, voltage)
                 current_set_success = self.power_supplies[index].set_current(3, heater_current)
