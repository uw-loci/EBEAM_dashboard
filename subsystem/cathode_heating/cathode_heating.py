--- conflicted
+++ resolved
@@ -1490,10 +1490,7 @@
         except Exception as e:
             self.log(f"Error reading temperature from Unit {unit}: {str(e)}", LogLevel.ERROR)
             msgbox.showerror("Temperature Read Error", f"Error reading temperature from Unit {unit}: {str(e)}")
-<<<<<<< HEAD
-=======
     
->>>>>>> b32e1a11
     def close_com_ports(self):
         """
         Closes the serial port connection and stops the serial thread upon quitting the application.
