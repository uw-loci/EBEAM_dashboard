--- conflicted
+++ resolved
@@ -295,11 +295,7 @@
             line, = ax.plot([], [])
             self.temperature_data[i].append(line)
             ax.set_xlabel('Time', fontsize=8)
-<<<<<<< HEAD
-            # ax.set_ylabel('Temp (C)', fontsize=8)
-=======
             ax.set_ylim(15, 80)
->>>>>>> 25e93feb
             ax.xaxis.set_major_formatter(DateFormatter('%H:%M:%S'))
             ax.xaxis.set_major_locator(MaxNLocator(4))
             ax.tick_params(axis='x', labelsize=6)
@@ -1054,13 +1050,10 @@
                 padding = (temp_max - temp_min) * PADDING_FACTOR
                 ax.set_ylim(temp_min - padding, temp_max + padding)
 
-<<<<<<< HEAD
         # setting min y - scale
         ax.set_ylim(bottom=0.5)
 
         # Adjust plot to new data
-=======
->>>>>>> 25e93feb
         ax.relim()
         ax.autoscale_view(scaley=False)  # Only autoscale x-axis
         ax.figure.canvas.draw()
