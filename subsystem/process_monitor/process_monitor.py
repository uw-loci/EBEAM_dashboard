import time
import tkinter as tk
from typing import Dict, List
from instrumentctl.DP16_process_monitor.DP16_process_monitor import DP16ProcessMonitor
from utils import LogLevel

class TemperatureBar(tk.Canvas):

    DISCONNECTED = -1
    SENSOR_ERROR = -2
    SCALE_LABELS = {
        'Solenoids': [15 , 120, 24], 
        'Chambers' : [15, 100, 20], 
        'Air': [15, 50, 10],
        None: [15, 100, 10]
    } 
    ERROR_COLORS = {
        DISCONNECTED: '#808080',  # Grey for disconnected state
        SENSOR_ERROR: '#FFA500',  # Keep orange for actual sensor errors
    }

    def __init__(self, parent, name: str, height: int = 400, width: int = 40):
        super().__init__(parent, height=height, width=width)
        self.name = name
        self.height = height
        self.width = width
        self.bar_width = 15
        self.value = 0
        
        # Create title
        self.create_text(
            width//2, 
            75, 
            text=name, 
            font=('Arial', 8, 'bold'), 
            anchor='n',
            angle=90  # Rotate text 90 degrees
        )
        
        # Create scale marks
        self.create_scale()
        
    def create_scale(self):
        # Scale line
        scale_x = self.width - 20
        top_y = 35
        bottom_y = self.height - 20
        scale_height = bottom_y - top_y
        
        self.create_line(scale_x, top_y, scale_x, bottom_y)

        # Determine scale based on name
        if 'Solenoid' in self.name:
            scale_key = 'Solenoids'
        elif 'Chamber' in self.name:
            scale_key = 'Chambers'
        elif 'Air' in self.name:
            scale_key = 'Air'
        else:
            scale_key = None  # Default behavior if name does not match

        self.temp_min, self.temp_max, self.ticks = self.SCALE_LABELS.get(scale_key, self.SCALE_LABELS[None])
        temp_range = self.temp_max - self.temp_min

        # Scale marks and labels
        for i in range(self.temp_min, self.temp_max + 1, 10):    
            relative_pos = (i - self.temp_min) / temp_range
            y = bottom_y - (relative_pos * scale_height)
            self.create_line(scale_x-2, y, scale_x+2, y)
            self.create_text(
                scale_x-6, 
                y, 
                text=str(i), 
                anchor='w', 
                font=('Arial', 7),
                angle=90,
                tags='scale_labels'
            )
                
        self.scale_top = top_y
        self.scale_bottom = bottom_y
        
    def update_value(self, name, value: float):
        """Update the temperature bar with a new value. If value == -1 then this indicates an error"""
        self.delete('bar')

        if value == self.DISCONNECTED:
            # grey out bar area with hatched pattern
            self.create_rectangle(
                5,
                self.scale_top,
                5 + self.bar_width,
                self.scale_bottom,
                fill='#E0E0E0',
                stipple='gray50', # hatched pattern
                tags='bar'
            )
            value_text = "---"
        elif value == self.SENSOR_ERROR:
            # Show orange bar for sensor error
            self.create_rectangle(
                5,
                self.scale_bottom,
                5 + self.bar_width,
                self.scale_bottom,
                fill=self.ERROR_COLORS[self.SENSOR_ERROR],
                tags='bar'
            )
            value_text = "ERR"
        else:
            # Normal temperature display
            bar_height = (((value - self.temp_min) / (self.temp_max - self.temp_min)) * (self.scale_bottom - self.scale_top))
            color = self.get_temperature_color(name, value)
            self.create_rectangle(
                5,
                self.scale_bottom - bar_height,
                5 + self.bar_width,
                self.scale_bottom,
                fill=color,
                tags='bar'
            )
            value_text = f'{value:.1f}'

        # ensure labels are on top
        self.tag_raise('scale_labels')

        # Update value label
        self.delete('value')
        self.create_text(
            self.width//2,
            self.height-5,
            text=value_text,
            font=('Arial', 9, 'bold'),
            fill='#808080' if value == self.DISCONNECTED else 'black',
            tags='value'
        )
        
    def get_temperature_color(self, name, temp: float) -> str:
        """Return a color based on temperature value."""
        
        if name.startswith('Solenoid'): 
            if 20 <= temp < 70:
                return '#00FF00'  # Green for normal 
            elif 70 <= temp < 100:
                return '#FFFF00'  # Yellow for warm 
            else:
                return '#FF0000'  # Red for hot
            
        elif name.startswith('Chamber'): 
            if 20 <= temp < 50:
                return '#00FF00'  # Green for normal 
            elif 50 <= temp < 70:
                return '#FFFF00'  # Yellow for warm 
            else:
                return '#FF0000'  # Red for hot 
        elif name.startswith('Air'):
            if 20 <= temp < 30:
                return '#00FF00'  # Green for normal 
            elif 30 <= temp < 40:
                return '#FFFF00'  # Yellow for warm 
            else:
                return '#FF0000'  # Red for hot
        else:
            if temp < 70:
                return '#00FF00'  # Green for normal
            elif temp < 100:
                return '#FFFF00'  # Yellow for warm
            else:
                return '#FF0000'  # Red for hot 


class ProcessMonitorSubsystem:
    def __init__(self, parent, com_port, logger=None):
        self.parent = parent
        self.logger = logger
        self.last_error_time = 0
        self.error_count = 0
        self.com_port = com_port
        self.update_interval = 500  # default update interval (ms)

        self.thermometers = ['Solenoid 1', 'Solenoid 2', 'Chamber Top', 'Chamber Bot', 'Air temp', 'Unassigned']
        self.thermometer_map = {
            'Solenoid 1': 1,
            'Solenoid 2': 2,
            'Chamber Top': 3,
            'Chamber Bot': 4,
            'Air temp': 5,
            'Unassigned': 6
        }

        self.setup_gui()
        self.monitor = None
        try:
            if not com_port:
                raise ValueError("No COM port provided for ProcessMonitor")
            # Instantiate PMON driver
            self.monitor = DP16ProcessMonitor(
                port=com_port,
                unit_numbers=list(self.thermometer_map.values()),
                logger=logger
            )
        except Exception as e:
            self.monitor = None
            self.log(f"Failed to initialize DP16ProcessMonitor: {str(e)}", LogLevel.ERROR)
            self._set_all_temps_error()
        
        # start the callback method
        self.update_temperatures()

    def setup_gui(self):
        self.frame = tk.Frame(self.parent)
        self.frame.pack(side=tk.TOP, fill=tk.BOTH, expand=True)
        
        # Configure grid weights for responsive layout
        for i in range(len(self.thermometers)):
            self.frame.grid_columnconfigure(i, weight=1)
        
        # Create temperature bars
        self.temp_bars: Dict[str, TemperatureBar] = {}
        for i, name in enumerate(self.thermometers):
            bar = TemperatureBar(self.frame, name)
            bar.grid(row=0, column=i, padx=5, sticky='nsew')
            self.temp_bars[name] = bar

    def update_temperatures(self):
        current_time = time.time()
        try:
            if not self.monitor:
                self.log("Checking DP16 monitor connection status", LogLevel.DEBUG)
                if current_time - self.last_error_time > (self.update_interval / 1000):
                    self._set_all_temps_disconnected()
                    self.log("DP16 monitor not connected", LogLevel.WARNING)
                    self.last_error_time = current_time
            else:
                temps = self.monitor.get_all_temperatures()
                
                # Format both valid readings and error states
                formatted_temps = {}
                for unit, value in temps.items():
                    if isinstance(value, float):
                        formatted_temps[unit] = f"{value:.2f}"
                    elif value == self.monitor.DISCONNECTED:
                        formatted_temps[unit] = "DISCONNECTED"
                    elif value == self.monitor.SENSOR_ERROR:
                        formatted_temps[unit] = "SENSOR_ERROR"
                    else:
                        formatted_temps[unit] = str(value)
                        
                self.log(f"PMON temps: {formatted_temps}", LogLevel.DEBUG)

                if not temps:
                    if current_time - self.last_error_time > (self.update_interval / 1000):
                        self._set_all_temps_disconnected()
                        self.log("No temperature data available from DP16", LogLevel.ERROR)
                        self.last_error_time = current_time
                else:
                    # Update each temperature bar
                    for name, unit in self.thermometer_map.items():
                        temp = temps.get(unit)
                        self.log(f"Processing temperature for {name} (unit {unit}): {temp}", LogLevel.VERBOSE)
                        temp = temps.get(unit)
                        if temp is None:
                            self.temp_bars[name].update_value(name, TemperatureBar.DISCONNECTED)
                        elif temp == self.monitor.SENSOR_ERROR:
                            self.temp_bars[name].update_value(name, TemperatureBar.SENSOR_ERROR)
                        elif temp == self.monitor.DISCONNECTED:
                            self.temp_bars[name].update_value(name, TemperatureBar.DISCONNECTED)
                        elif isinstance(temp, (int, float)):
                            try:
                                temp_value = float(temp)
                                if -90 <= temp_value <= 500:  # Valid temperature range
                                    self.temp_bars[name].update_value(name, temp_value)
                                    self.log(f"Temperature update - {name}: {temp_value:.1f}C", LogLevel.VERBOSE)
                                else:
                                    self.temp_bars[name].update_value(name, TemperatureBar.SENSOR_ERROR)
                                    self.log(f"Temperature out of range - {name}: {temp_value}", LogLevel.WARNING)
                            except (ValueError, TypeError):
                                self.temp_bars[name].update_value(name, TemperatureBar.SENSOR_ERROR)
                                self.log(f"Invalid temperature value - {name}: {temp}", LogLevel.WARNING)
                        else:
                            self.temp_bars[name].update_value(name, TemperatureBar.SENSOR_ERROR)
                            self.log(f"Invalid temperature type - {name}: {type(temp)}", LogLevel.WARNING)

        except Exception as e:
            self.log(f"DP16 exception details: {type(e).__name__}: {str(e)}", LogLevel.DEBUG)
            if current_time - self.last_error_time > (self.update_interval / 1000):
                self.log(f"Unexpected error updating temperatures: {str(e)}", LogLevel.ERROR)
                self.last_error_time = current_time
                
        finally:
            # Schedule next update
            if self.monitor:
                self.parent.after(self.update_interval, self.update_temperatures)

    def _set_all_temps_error(self):
        """Set all temperature bars to error state"""
        if hasattr(self, 'temp_bars'):
            for name in self.temp_bars:
                self.temp_bars[name].update_value(name, -1)

    def _set_all_temps_disconnected(self):
        """Set all temperature bars to disconnected state"""
        if hasattr(self, 'temp_bars'):
            for name in self.temp_bars:
                self.temp_bars[name].update_value(name, TemperatureBar.DISCONNECTED)

    def log(self, message, level=LogLevel.INFO):
        """Log a message with the specified level if a logger is configured."""
        if self.logger:
            self.logger.log(message, level)
        else:
            print(f"{level.name}: {message}")

    def close_com_ports(self):
        """
        Closes the serial port connection upon quitting the application.
        """
        if self.monitor and hasattr(self.monitor, 'disconnect'):
            self.monitor.disconnect()
<<<<<<< HEAD
            self.log(f"Closed serial port {self.com_port}", LogLevel.INFO)
=======
            self.log(f"Closed serial port {self.com_port}", LogLevel.INFO)
        else:
            self.log("Connection to PMON already closed", LogLevel.INFO)
>>>>>>> 5e080616
<|MERGE_RESOLUTION|>--- conflicted
+++ resolved
@@ -317,10 +317,6 @@
         """
         if self.monitor and hasattr(self.monitor, 'disconnect'):
             self.monitor.disconnect()
-<<<<<<< HEAD
             self.log(f"Closed serial port {self.com_port}", LogLevel.INFO)
-=======
-            self.log(f"Closed serial port {self.com_port}", LogLevel.INFO)
-        else:
-            self.log("Connection to PMON already closed", LogLevel.INFO)
->>>>>>> 5e080616
+        else:
+            self.log("Connection to PMON already closed", LogLevel.INFO)