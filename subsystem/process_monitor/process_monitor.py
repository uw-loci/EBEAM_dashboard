--- conflicted
+++ resolved
@@ -174,11 +174,8 @@
         self.parent = parent
         self.logger = logger
         self.last_error_time = 0
-<<<<<<< HEAD
-=======
         self.error_count = 0
         self.com_port = com_port
->>>>>>> 6c8c3355
         self.update_interval = 500  # default update interval (ms)
 
         self.thermometers = ['Solenoid 1', 'Solenoid 2', 'Chamber Top', 'Chamber Bot', 'Air temp', 'Unassigned']
